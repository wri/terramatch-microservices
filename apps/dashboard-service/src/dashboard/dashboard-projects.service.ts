--- conflicted
+++ resolved
@@ -67,11 +67,8 @@
           organisationType: project.organisation?.type ?? null,
           treesGrownGoal: project.treesGrownGoal,
           totalSites: totalSites,
-<<<<<<< HEAD
-          is_light: true
-=======
+          is_light: true,
           totalJobsCreated: totalJobsCreated
->>>>>>> ecc61045
         });
       })
     );
