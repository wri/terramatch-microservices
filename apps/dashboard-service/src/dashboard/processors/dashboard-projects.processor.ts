--- conflicted
+++ resolved
@@ -85,11 +85,8 @@
       organisationType: project.organisation?.type ?? null,
       treesGrownGoal: project.treesGrownGoal,
       totalSites: totalSites,
-<<<<<<< HEAD
-      is_light: true
-=======
+      is_light: true,
       totalJobsCreated: totalJobsCreated
->>>>>>> ecc61045
     });
 
     return { id: project.uuid, dto };
@@ -99,10 +96,11 @@
     const approvedSitesQuery = Site.approvedIdsSubquery(project.id);
     const approvedSiteReportsQuery = SiteReport.approvedIdsSubquery(approvedSitesQuery);
 
-    const [totalSites, totalHectaresRestoredSum, treesPlantedCount] = await Promise.all([
+    const [totalSites, totalHectaresRestoredSum, treesPlantedCount, totalJobsCreated] = await Promise.all([
       Site.approved().project(project.id).count(),
       SitePolygon.active().approved().sites(Site.approvedUuidsSubquery(project.id)).sum("calcArea") ?? 0,
-      TreeSpecies.visible().collection("tree-planted").siteReports(approvedSiteReportsQuery).sum("amount") ?? 0
+      TreeSpecies.visible().collection("tree-planted").siteReports(approvedSiteReportsQuery).sum("amount") ?? 0,
+      this.getTotalJobs(project.id)
     ]);
 
     const fullDto = new DashboardProjectsFullDto({
@@ -118,7 +116,8 @@
       organisationType: project.organisation?.type ?? null,
       treesGrownGoal: project.treesGrownGoal,
       totalSites: totalSites,
-      is_light: false, // Full DTO means this is not the light version
+      is_light: false,
+      totalJobsCreated: totalJobsCreated,
       cohort: project.cohort,
       objectives: project.objectives ?? null,
       landTenureProjectArea: project.landTenureProjectArea
