import { Module } from "@nestjs/common";
import { CommonModule } from "@terramatch-microservices/common";
import { TreesController } from "./trees/trees.controller";
import { TreeService } from "./trees/tree.service";
import { SentryGlobalFilter, SentryModule } from "@sentry/nestjs/setup";
import { APP_FILTER } from "@nestjs/core";
import { EntitiesService } from "./entities/entities.service";
import { EntitiesController } from "./entities/entities.controller";
import { EntityAssociationsController } from "./entities/entity-associations.controller";
import { HealthModule } from "@terramatch-microservices/common/health/health.module";
import { ProjectPitchesController } from "./entities/project-pitches.controller";
import { ProjectPitchService } from "./entities/project-pitch.service";
import { TasksController } from "./entities/tasks.controller";
import { TasksService } from "./entities/tasks.service";
import { BoundingBoxController } from "./bounding-boxes/bounding-box.controller";
import { BoundingBoxService } from "./bounding-boxes/bounding-box.service";
import { DataApiModule } from "@terramatch-microservices/data-api";
import { DemographicsController } from "./entities/demographics.controller";
import { DemographicService } from "./entities/demographic.service";

@Module({
  imports: [SentryModule.forRoot(), CommonModule, HealthModule, DataApiModule],
  // Note: Any controller that provides a path under the entities namespace ("entities/v3/something")
  // needs to be provided in this list before EntitiesController, or it will be superseded by the
  // wildcard route on EntitiesController.
  controllers: [
    ProjectPitchesController,
    TasksController,
<<<<<<< HEAD
    DemographicsController,
    EntitiesController,
    EntityAssociationsController,
=======
>>>>>>> 2da2bea8
    TreesController,
    BoundingBoxController,
    EntitiesController,
    EntityAssociationsController
  ],
  providers: [
    {
      provide: APP_FILTER,
      useClass: SentryGlobalFilter
    },
    EntitiesService,
    TreeService,
    ProjectPitchService,
    BoundingBoxService,
    TasksService,
    DemographicService
  ]
})
export class AppModule {}<|MERGE_RESOLUTION|>--- conflicted
+++ resolved
@@ -26,14 +26,9 @@
   controllers: [
     ProjectPitchesController,
     TasksController,
-<<<<<<< HEAD
-    DemographicsController,
-    EntitiesController,
-    EntityAssociationsController,
-=======
->>>>>>> 2da2bea8
     TreesController,
     BoundingBoxController,
+    DemographicsController,
     EntitiesController,
     EntityAssociationsController
   ],
