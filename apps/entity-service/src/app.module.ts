import { Module } from "@nestjs/common";
import { CommonModule } from "@terramatch-microservices/common";
import { TreesController } from "./trees/trees.controller";
import { TreeService } from "./trees/tree.service";
import { SentryGlobalFilter, SentryModule } from "@sentry/nestjs/setup";
import { APP_FILTER } from "@nestjs/core";
import { EntitiesService } from "./entities/entities.service";
import { EntitiesController } from "./entities/entities.controller";
import { EntityAssociationsController } from "./entities/entity-associations.controller";
import { HealthModule } from "@terramatch-microservices/common/health/health.module";
import { ProjectPitchesController } from "./entities/project-pitches.controller";
import { ProjectPitchService } from "./entities/project-pitch.service";
<<<<<<< HEAD
import { BoundingBoxController } from "./entities/controllers/bounding-box.controller";
import { BoundingBoxService } from "./entities/services/bounding-box.service";

@Module({
  imports: [SentryModule.forRoot(), CommonModule, HealthModule],
  controllers: [
    ProjectPitchesController,
    EntitiesController,
    EntityAssociationsController,
    TreesController,
    BoundingBoxController
=======
import { TasksController } from "./entities/tasks.controller";
import { TasksService } from "./entities/tasks.service";

@Module({
  imports: [SentryModule.forRoot(), CommonModule, HealthModule],
  // Note: Any controller that provides a path under the entities namespace ("entities/v3/something")
  // needs to be provided in this list before EntitiesController, or it will be superseded by the
  // wildcard route on EntitiesController.
  controllers: [
    ProjectPitchesController,
    TasksController,
    EntitiesController,
    EntityAssociationsController,
    TreesController
>>>>>>> 60c80063
  ],
  providers: [
    {
      provide: APP_FILTER,
      useClass: SentryGlobalFilter
    },
    EntitiesService,
    TreeService,
    ProjectPitchService,
<<<<<<< HEAD
    BoundingBoxService
=======
    TasksService
>>>>>>> 60c80063
  ]
})
export class AppModule {}<|MERGE_RESOLUTION|>--- conflicted
+++ resolved
@@ -10,21 +10,10 @@
 import { HealthModule } from "@terramatch-microservices/common/health/health.module";
 import { ProjectPitchesController } from "./entities/project-pitches.controller";
 import { ProjectPitchService } from "./entities/project-pitch.service";
-<<<<<<< HEAD
+import { TasksController } from "./entities/tasks.controller";
+import { TasksService } from "./entities/tasks.service";
 import { BoundingBoxController } from "./entities/controllers/bounding-box.controller";
 import { BoundingBoxService } from "./entities/services/bounding-box.service";
-
-@Module({
-  imports: [SentryModule.forRoot(), CommonModule, HealthModule],
-  controllers: [
-    ProjectPitchesController,
-    EntitiesController,
-    EntityAssociationsController,
-    TreesController,
-    BoundingBoxController
-=======
-import { TasksController } from "./entities/tasks.controller";
-import { TasksService } from "./entities/tasks.service";
 
 @Module({
   imports: [SentryModule.forRoot(), CommonModule, HealthModule],
@@ -36,8 +25,8 @@
     TasksController,
     EntitiesController,
     EntityAssociationsController,
-    TreesController
->>>>>>> 60c80063
+    TreesController,
+    BoundingBoxController
   ],
   providers: [
     {
@@ -47,11 +36,8 @@
     EntitiesService,
     TreeService,
     ProjectPitchService,
-<<<<<<< HEAD
-    BoundingBoxService
-=======
+    BoundingBoxService,
     TasksService
->>>>>>> 60c80063
   ]
 })
 export class AppModule {}