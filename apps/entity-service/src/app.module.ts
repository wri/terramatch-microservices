--- conflicted
+++ resolved
@@ -19,14 +19,10 @@
 import { DataApiModule } from "@terramatch-microservices/data-api";
 
 @Module({
-<<<<<<< HEAD
-  imports: [SentryModule.forRoot(), CommonModule, HealthModule],
-=======
   imports: [SentryModule.forRoot(), CommonModule, HealthModule, DataApiModule],
   // Note: Any controller that provides a path under the entities namespace ("entities/v3/something")
   // needs to be provided in this list before EntitiesController, or it will be superseded by the
   // wildcard route on EntitiesController.
->>>>>>> f9711428
   controllers: [
     ProjectPitchesController,
     TasksController,
