--- conflicted
+++ resolved
@@ -51,9 +51,9 @@
 
   @ApiProperty({ required: false })
   @IsOptional()
-<<<<<<< HEAD
+  nurseryUuid?: string;
+
+  @ApiProperty({ required: false })
+  @IsOptional()
   siteUuid?: string;
-=======
-  nurseryUuid?: string;
->>>>>>> 6d926632
 }