--- conflicted
+++ resolved
@@ -226,8 +226,7 @@
     type: String,
     description: "The associated project organisation name"
   })
-<<<<<<< HEAD
-  organisationName: string | null;
+  organisationName: string;
 
   @ApiProperty({
     nullable: true,
@@ -235,13 +234,10 @@
     description: "The associated organisation uuid"
   })
   organisationUuid: string | null;
-=======
-  organisationName: string;
 
   @ApiProperty({ nullable: true, type: Number })
   treesPlantedPolygonsCount: number | null;
 
   @ApiProperty({ nullable: true, type: Number })
   hectaresRestoredPolygonsCount: number | null;
->>>>>>> e94d9f2d
 }