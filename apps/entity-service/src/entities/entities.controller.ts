import {
  BadRequestException,
  Controller,
  Delete,
  Get,
  NotFoundException,
  Param,
  Query,
  UnauthorizedException
} from "@nestjs/common";
import { ApiExtraModels, ApiOperation } from "@nestjs/swagger";
import { ExceptionResponse, JsonApiResponse } from "@terramatch-microservices/common/decorators";
import { ANRDto, ProjectApplicationDto, ProjectFullDto, ProjectLightDto } from "./dto/project.dto";
import { SpecificEntityDto } from "./dto/specific-entity.dto";
import { EntitiesService } from "./entities.service";
import { PolicyService } from "@terramatch-microservices/common";
import { buildDeletedResponse, buildJsonApi, getDtoType } from "@terramatch-microservices/common/util";
import { SiteFullDto, SiteLightDto } from "./dto/site.dto";
import { EntityIndexParamsDto } from "./dto/entity-index-params.dto";
import { EntityQueryDto } from "./dto/entity-query.dto";
import { MediaDto } from "./dto/media.dto";
import { ProjectReportFullDto, ProjectReportLightDto } from "./dto/project-report.dto";
import { NurseryFullDto, NurseryLightDto } from "./dto/nursery.dto";
import { EntityModel } from "@terramatch-microservices/database/constants/entities";
import { JsonApiDeletedResponse } from "@terramatch-microservices/common/decorators/json-api-response.decorator";
<<<<<<< HEAD
import { SiteReportLightDto, SiteReportFullDto } from "./dto/site-report.dto";
=======
import { NurseryReportFullDto, NurseryReportLightDto } from "./dto/nursery-report.dto";
>>>>>>> 6d926632

@Controller("entities/v3")
@ApiExtraModels(ANRDto, ProjectApplicationDto, MediaDto)
export class EntitiesController {
  constructor(private readonly policyService: PolicyService, private readonly entitiesService: EntitiesService) {}

  @Get(":entity")
  @ApiOperation({
    operationId: "entityIndex",
    summary: "Get a paginated and filtered list of light entity resources."
  })
  @JsonApiResponse([
    { data: ProjectLightDto, pagination: "number" },
    { data: SiteLightDto, pagination: "number" },
    { data: NurseryLightDto, pagination: "number" },
    { data: ProjectReportLightDto, pagination: "number" },
<<<<<<< HEAD
    { data: SiteReportLightDto, pagination: "number" }
=======
    { data: NurseryReportLightDto, pagination: "number" }
>>>>>>> 6d926632
  ])
  @ExceptionResponse(BadRequestException, { description: "Query params invalid" })
  async entityIndex<T extends EntityModel>(@Param() { entity }: EntityIndexParamsDto, @Query() query: EntityQueryDto) {
    const processor = this.entitiesService.createEntityProcessor<T>(entity);
    const { models, paginationTotal } = await processor.findMany(
      query,
      this.policyService.userId,
      await this.policyService.getPermissions()
    );

    const document = buildJsonApi(processor.LIGHT_DTO, { pagination: "number" });
    if (models.length !== 0) {
      await this.policyService.authorize("read", models);

      // Unfortunately, order matters on these returned documents, so we have to wait for each
      // build individually. Typically, light DTO processing shouldn't require additional queries
      // though, so this probably doesn't matter in the end.
      for (const model of models) {
        await processor.addLightDto(document, model);
      }
    }

    return document.serialize({ paginationTotal, pageNumber: query.page?.number });
  }

  @Get(":entity/:uuid")
  @ApiOperation({
    operationId: "entityGet",
    summary: "Get a single full entity resource by UUID"
  })
<<<<<<< HEAD
  @JsonApiResponse([ProjectFullDto, SiteFullDto, NurseryFullDto, ProjectReportFullDto, SiteReportFullDto])
=======
  @JsonApiResponse([
    ProjectFullDto,
    SiteFullDto,
    NurseryFullDto,
    NurseryFullDto,
    ProjectReportFullDto,
    NurseryReportFullDto
  ])
>>>>>>> 6d926632
  @ExceptionResponse(UnauthorizedException, {
    description: "Authentication failed, or resource unavailable to current user."
  })
  @ExceptionResponse(NotFoundException, { description: "Resource not found." })
  async entityGet<T extends EntityModel>(@Param() { entity, uuid }: SpecificEntityDto) {
    const processor = this.entitiesService.createEntityProcessor<T>(entity);
    const model = await processor.findOne(uuid);
    if (model == null) throw new NotFoundException();

    await this.policyService.authorize("read", model);

    const document = buildJsonApi(processor.FULL_DTO);
    await processor.addFullDto(document, model);
    return document.serialize();
  }

  @Delete(":entity/:uuid")
  @ApiOperation({
    operationId: "entityDelete",
    summary:
      "Soft delete entity resource by UUID. For non-admins / project managers, only entities with " +
      '"started" status may be deleted. Additionally, reports may only be deleted by admins.'
  })
  @JsonApiDeletedResponse([getDtoType(ProjectFullDto), getDtoType(SiteFullDto)], {
    description: "Associated entity was deleted"
  })
  @ExceptionResponse(UnauthorizedException, {
    description: "Authentication failed, or resource unavailable to current user."
  })
  @ExceptionResponse(NotFoundException, { description: "Resource not found." })
  async entityDelete<T extends EntityModel>(@Param() { entity, uuid }: SpecificEntityDto) {
    const processor = this.entitiesService.createEntityProcessor<T>(entity);
    const model = await processor.findOne(uuid);
    if (model == null) throw new NotFoundException();

    await this.policyService.authorize("delete", model);

    await processor.delete(model);

    return buildDeletedResponse(getDtoType(processor.FULL_DTO), model.uuid);
  }
}<|MERGE_RESOLUTION|>--- conflicted
+++ resolved
@@ -23,11 +23,8 @@
 import { NurseryFullDto, NurseryLightDto } from "./dto/nursery.dto";
 import { EntityModel } from "@terramatch-microservices/database/constants/entities";
 import { JsonApiDeletedResponse } from "@terramatch-microservices/common/decorators/json-api-response.decorator";
-<<<<<<< HEAD
+import { NurseryReportFullDto, NurseryReportLightDto } from "./dto/nursery-report.dto";
 import { SiteReportLightDto, SiteReportFullDto } from "./dto/site-report.dto";
-=======
-import { NurseryReportFullDto, NurseryReportLightDto } from "./dto/nursery-report.dto";
->>>>>>> 6d926632
 
 @Controller("entities/v3")
 @ApiExtraModels(ANRDto, ProjectApplicationDto, MediaDto)
@@ -44,11 +41,8 @@
     { data: SiteLightDto, pagination: "number" },
     { data: NurseryLightDto, pagination: "number" },
     { data: ProjectReportLightDto, pagination: "number" },
-<<<<<<< HEAD
+    { data: NurseryReportLightDto, pagination: "number" },
     { data: SiteReportLightDto, pagination: "number" }
-=======
-    { data: NurseryReportLightDto, pagination: "number" }
->>>>>>> 6d926632
   ])
   @ExceptionResponse(BadRequestException, { description: "Query params invalid" })
   async entityIndex<T extends EntityModel>(@Param() { entity }: EntityIndexParamsDto, @Query() query: EntityQueryDto) {
@@ -79,18 +73,15 @@
     operationId: "entityGet",
     summary: "Get a single full entity resource by UUID"
   })
-<<<<<<< HEAD
-  @JsonApiResponse([ProjectFullDto, SiteFullDto, NurseryFullDto, ProjectReportFullDto, SiteReportFullDto])
-=======
   @JsonApiResponse([
     ProjectFullDto,
     SiteFullDto,
     NurseryFullDto,
     NurseryFullDto,
     ProjectReportFullDto,
-    NurseryReportFullDto
+    NurseryReportFullDto,
+    SiteReportFullDto
   ])
->>>>>>> 6d926632
   @ExceptionResponse(UnauthorizedException, {
     description: "Authentication failed, or resource unavailable to current user."
   })
