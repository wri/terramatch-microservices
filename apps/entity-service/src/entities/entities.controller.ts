import {
  BadRequestException,
  Controller,
  Delete,
  Get,
  NotFoundException,
  Param,
  Query,
  UnauthorizedException
} from "@nestjs/common";
import { ApiExtraModels, ApiOperation } from "@nestjs/swagger";
import { ExceptionResponse, JsonApiResponse } from "@terramatch-microservices/common/decorators";
import { ANRDto, ProjectApplicationDto, ProjectFullDto, ProjectLightDto } from "./dto/project.dto";
import { SpecificEntityDto } from "./dto/specific-entity.dto";
import { EntitiesService } from "./entities.service";
import { PolicyService } from "@terramatch-microservices/common";
import { buildDeletedResponse, buildJsonApi, getDtoType } from "@terramatch-microservices/common/util";
import { SiteFullDto, SiteLightDto } from "./dto/site.dto";
import { EntityIndexParamsDto } from "./dto/entity-index-params.dto";
import { EntityQueryDto } from "./dto/entity-query.dto";
import { MediaDto } from "./dto/media.dto";
<<<<<<< HEAD
import { ProjectReportFullDto, ProjectReportLightDto } from "./dto/project-report.dto";
=======
import { NurseryFullDto, NurseryLightDto } from "./dto/nursery.dto";
>>>>>>> 634dd0ff
import { EntityModel } from "@terramatch-microservices/database/constants/entities";
import { JsonApiDeletedResponse } from "@terramatch-microservices/common/decorators/json-api-response.decorator";

@Controller("entities/v3")
@ApiExtraModels(ANRDto, ProjectApplicationDto, MediaDto)
export class EntitiesController {
  constructor(private readonly policyService: PolicyService, private readonly entitiesService: EntitiesService) {}

  @Get(":entity")
  @ApiOperation({
    operationId: "entityIndex",
    summary: "Get a paginated and filtered list of light entity resources."
  })
  @JsonApiResponse([
    { data: ProjectLightDto, pagination: "number" },
    { data: SiteLightDto, pagination: "number" },
<<<<<<< HEAD
    { data: ProjectReportLightDto, pagination: "number" }
=======
    { data: NurseryLightDto, pagination: "number" }
>>>>>>> 634dd0ff
  ])
  @ExceptionResponse(BadRequestException, { description: "Query params invalid" })
  async entityIndex<T extends EntityModel>(@Param() { entity }: EntityIndexParamsDto, @Query() query: EntityQueryDto) {
    const processor = this.entitiesService.createEntityProcessor<T>(entity);
    const { models, paginationTotal } = await processor.findMany(
      query,
      this.policyService.userId,
      await this.policyService.getPermissions()
    );

    const document = buildJsonApi(processor.LIGHT_DTO, { pagination: "number" });
    if (models.length !== 0) {
      await this.policyService.authorize("read", models);

      // Unfortunately, order matters on these returned documents, so we have to wait for each
      // build individually. Typically, light DTO processing shouldn't require additional queries
      // though, so this probably doesn't matter in the end.
      for (const model of models) {
        await processor.addLightDto(document, model);
      }
    }

    return document.serialize({ paginationTotal, pageNumber: query.page?.number });
  }

  @Get(":entity/:uuid")
  @ApiOperation({
    operationId: "entityGet",
    summary: "Get a single full entity resource by UUID"
  })
<<<<<<< HEAD
  @JsonApiResponse([ProjectFullDto, SiteFullDto, ProjectReportFullDto])
=======
  @JsonApiResponse([ProjectFullDto, SiteFullDto, NurseryFullDto])
>>>>>>> 634dd0ff
  @ExceptionResponse(UnauthorizedException, {
    description: "Authentication failed, or resource unavailable to current user."
  })
  @ExceptionResponse(NotFoundException, { description: "Resource not found." })
  async entityGet<T extends EntityModel>(@Param() { entity, uuid }: SpecificEntityDto) {
    const processor = this.entitiesService.createEntityProcessor<T>(entity);
    const model = await processor.findOne(uuid);
    if (model == null) throw new NotFoundException();

    await this.policyService.authorize("read", model);

    const document = buildJsonApi(processor.FULL_DTO);
    await processor.addFullDto(document, model);
    return document.serialize();
  }

  @Delete(":entity/:uuid")
  @ApiOperation({
    operationId: "entityDelete",
    summary:
      "Soft delete entity resource by UUID. For non-admins / project managers, only entities with " +
      '"started" status may be deleted. Additionally, reports may only be deleted by admins.'
  })
  @JsonApiDeletedResponse([getDtoType(ProjectFullDto), getDtoType(SiteFullDto)], {
    description: "Associated entity was deleted"
  })
  @ExceptionResponse(UnauthorizedException, {
    description: "Authentication failed, or resource unavailable to current user."
  })
  @ExceptionResponse(NotFoundException, { description: "Resource not found." })
  async entityDelete<T extends EntityModel>(@Param() { entity, uuid }: SpecificEntityDto) {
    const processor = this.entitiesService.createEntityProcessor<T>(entity);
    const model = await processor.findOne(uuid);
    if (model == null) throw new NotFoundException();

    await this.policyService.authorize("delete", model);

    await processor.delete(model);

    return buildDeletedResponse(getDtoType(processor.FULL_DTO), model.uuid);
  }
}<|MERGE_RESOLUTION|>--- conflicted
+++ resolved
@@ -19,11 +19,8 @@
 import { EntityIndexParamsDto } from "./dto/entity-index-params.dto";
 import { EntityQueryDto } from "./dto/entity-query.dto";
 import { MediaDto } from "./dto/media.dto";
-<<<<<<< HEAD
 import { ProjectReportFullDto, ProjectReportLightDto } from "./dto/project-report.dto";
-=======
 import { NurseryFullDto, NurseryLightDto } from "./dto/nursery.dto";
->>>>>>> 634dd0ff
 import { EntityModel } from "@terramatch-microservices/database/constants/entities";
 import { JsonApiDeletedResponse } from "@terramatch-microservices/common/decorators/json-api-response.decorator";
 
@@ -40,11 +37,8 @@
   @JsonApiResponse([
     { data: ProjectLightDto, pagination: "number" },
     { data: SiteLightDto, pagination: "number" },
-<<<<<<< HEAD
+    { data: NurseryLightDto, pagination: "number" },
     { data: ProjectReportLightDto, pagination: "number" }
-=======
-    { data: NurseryLightDto, pagination: "number" }
->>>>>>> 634dd0ff
   ])
   @ExceptionResponse(BadRequestException, { description: "Query params invalid" })
   async entityIndex<T extends EntityModel>(@Param() { entity }: EntityIndexParamsDto, @Query() query: EntityQueryDto) {
@@ -75,11 +69,7 @@
     operationId: "entityGet",
     summary: "Get a single full entity resource by UUID"
   })
-<<<<<<< HEAD
-  @JsonApiResponse([ProjectFullDto, SiteFullDto, ProjectReportFullDto])
-=======
-  @JsonApiResponse([ProjectFullDto, SiteFullDto, NurseryFullDto])
->>>>>>> 634dd0ff
+  @JsonApiResponse([ProjectFullDto, SiteFullDto, NurseryFullDto, ProjectReportFullDto])
   @ExceptionResponse(UnauthorizedException, {
     description: "Authentication failed, or resource unavailable to current user."
   })
