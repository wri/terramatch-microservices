import { BadRequestException, Injectable } from "@nestjs/common";
import { ProjectProcessor, SiteProcessor } from "./processors";
import { Model, ModelCtor } from "sequelize-typescript";
import { EntityProcessor } from "./processors/entity-processor";
import { EntityQueryDto } from "./dto/entity-query.dto";
import { PaginatedQueryBuilder } from "@terramatch-microservices/database/util/paginated-query.builder";
import { MediaService } from "@terramatch-microservices/common/media/media.service";
import { Demographic, Media, Seeding, TreeSpecies, User } from "@terramatch-microservices/database/entities";
import { MediaDto } from "./dto/media.dto";
import { MediaCollection } from "@terramatch-microservices/database/types/media";
import { groupBy } from "lodash";
import { col, fn, Includeable } from "sequelize";
import { EntityDto } from "./dto/entity.dto";
import { AssociationProcessor } from "./processors/association-processor";
import { AssociationDto } from "./dto/association.dto";
import { NurseryProcessor } from "./processors/nursery.processor";
import { ENTITY_MODELS, EntityModel, EntityType } from "@terramatch-microservices/database/constants/entities";
import { ProjectReportProcessor } from "./processors/project-report.processor";
import { NurseryReportProcessor } from "./processors/nursery-report.processor";
import { SiteReportProcessor } from "./processors/site-report.processor";
import { UuidModel } from "@terramatch-microservices/database/types/util";
import { SeedingDto } from "./dto/seeding.dto";
import { TreeSpeciesDto } from "./dto/tree-species.dto";
import { DemographicDto } from "./dto/demographic.dto";
import { PolicyService } from "@terramatch-microservices/common";
<<<<<<< HEAD
import { UserDto } from "@terramatch-microservices/common/dto/user.dto";
import { MediaProcessor } from "./processors/media.processor";
=======
import { LocalizationService } from "@terramatch-microservices/common/localization/localization.service";
import { ITranslateParams } from "@transifex/native";
>>>>>>> 637110d8

// The keys of this array must match the type in the resulting DTO.
const ENTITY_PROCESSORS = {
  projects: ProjectProcessor,
  sites: SiteProcessor,
  nurseries: NurseryProcessor,
  projectReports: ProjectReportProcessor,
  nurseryReports: NurseryReportProcessor,
  siteReports: SiteReportProcessor
};

export type ProcessableEntity = keyof typeof ENTITY_PROCESSORS;
export const PROCESSABLE_ENTITIES = Object.keys(ENTITY_PROCESSORS) as ProcessableEntity[];
export const POLYGON_STATUSES_FILTERS = [
  "no-polygons",
  "submitted",
  "approved",
  "needs-more-information",
  "draft"
] as const;
export type PolygonStatusFilter = (typeof POLYGON_STATUSES_FILTERS)[number];
const ASSOCIATION_PROCESSORS = {
  demographics: AssociationProcessor.buildSimpleProcessor(
    DemographicDto,
    ({ id: demographicalId }, demographicalType) =>
      Demographic.findAll({
        where: { demographicalType, demographicalId, hidden: false },
        include: [{ association: "entries" }]
      }),
    ({ id: demographicalId }, demographicalType) =>
      Demographic.count({
        where: { demographicalType: demographicalType.toString(), demographicalId, hidden: false }
      })
  ),
  seedings: AssociationProcessor.buildSimpleProcessor(SeedingDto, ({ id: seedableId }, seedableType) =>
    Seeding.findAll({ where: { seedableType, seedableId, hidden: false } })
  ),
  treeSpecies: AssociationProcessor.buildSimpleProcessor(TreeSpeciesDto, ({ id: speciesableId }, speciesableType) =>
    TreeSpecies.findAll({
      where: { speciesableType, speciesableId, hidden: false },
      raw: true,
      attributes: ["uuid", "name", "taxonId", "collection", [fn("SUM", col("amount")), "amount"]],
      group: ["taxonId", "name", "collection"]
    })
  ),
  media: MediaProcessor
};

export type ProcessableAssociation = keyof typeof ASSOCIATION_PROCESSORS;
export const PROCESSABLE_ASSOCIATIONS = Object.keys(ASSOCIATION_PROCESSORS) as ProcessableAssociation[];

export const MAX_PAGE_SIZE = 100 as const;

@Injectable()
export class EntitiesService {
  constructor(
    private readonly mediaService: MediaService,
    private readonly policyService: PolicyService,
    private readonly localizationService: LocalizationService
  ) {}

  get userId() {
    return this.policyService.userId;
  }

  async getPermissions() {
    return await this.policyService.getPermissions();
  }

  async authorize(action: string, subject: Model | Model[]) {
    await this.policyService.authorize(action, subject);
  }

  private _userLocale?: string;
  async getUserLocale() {
    if (this._userLocale == null) {
      this._userLocale = (await User.findOne({ where: { id: this.userId }, attributes: ["locale"] })).locale ?? "en-GB";
    }
    return this._userLocale;
  }

  async localizeText(text: string, params?: ITranslateParams) {
    return await this.localizationService.localizeText(text, await this.getUserLocale(), params);
  }

  createEntityProcessor<T extends EntityModel>(entity: ProcessableEntity) {
    const processorClass = ENTITY_PROCESSORS[entity];
    if (processorClass == null) {
      throw new BadRequestException(`Entity type invalid: ${entity}`);
    }

    return new processorClass(this, entity) as unknown as EntityProcessor<T, EntityDto, EntityDto>;
  }

  createAssociationProcessor<T extends UuidModel<T>, D extends AssociationDto<D>>(
    entityType: EntityType,
    uuid: string,
    association: ProcessableAssociation
  ) {
    const processorClass = ASSOCIATION_PROCESSORS[association];
    if (processorClass == null) {
      throw new BadRequestException(`Association type invalid: ${entityType}`);
    }

    const entityModelClass = ENTITY_MODELS[entityType];
    if (entityModelClass == null) {
      throw new BadRequestException(`Entity type invalid: ${entityType}`);
    }

    return new processorClass(entityType, uuid, entityModelClass, this) as unknown as AssociationProcessor<T, D>;
  }

  async buildQuery<T extends Model<T>>(modelClass: ModelCtor<T>, query: EntityQueryDto, include?: Includeable[]) {
    const { size: pageSize = MAX_PAGE_SIZE, number: pageNumber = 1 } = query.page ?? {};
    if (pageSize > MAX_PAGE_SIZE || pageSize < 1) {
      throw new BadRequestException("Page size is invalid");
    }
    if (pageNumber < 1) {
      throw new BadRequestException("Page number is invalid");
    }

    const builder = new PaginatedQueryBuilder(modelClass, pageSize, include);
    if (pageNumber > 1) {
      builder.pageNumber(pageNumber);
    }

    return builder;
  }

  fullUrl = (media: Media) => this.mediaService.getUrl(media);
  thumbnailUrl = (media: Media) => this.mediaService.getUrl(media, "thumbnail");

  async mediaDto(media: Media) {
    const userDto = await User.findOne({ where: { id: media.createdBy } });

    new MediaDto(media, this.fullUrl(media), this.thumbnailUrl(media), userDto ? new UserDto(userDto, []) : null, {
      entityType: media.modelType as EntityType,
      entityUuid: media.modelId.toString()
    });
  }

  mapMediaCollection(media: Media[], collection: MediaCollection) {
    const grouped = groupBy(media, "collectionName");
    return Object.entries(collection).reduce(
      (dtoMap, [collection, { multiple, dbCollection }]) => ({
        ...dtoMap,
        [collection]: multiple
          ? (grouped[dbCollection] ?? []).map(media => this.mediaDto(media))
          : grouped[dbCollection] == null
          ? null
          : this.mediaDto(grouped[dbCollection][0])
      }),
      {}
    );
  }
}<|MERGE_RESOLUTION|>--- conflicted
+++ resolved
@@ -23,13 +23,10 @@
 import { TreeSpeciesDto } from "./dto/tree-species.dto";
 import { DemographicDto } from "./dto/demographic.dto";
 import { PolicyService } from "@terramatch-microservices/common";
-<<<<<<< HEAD
 import { UserDto } from "@terramatch-microservices/common/dto/user.dto";
 import { MediaProcessor } from "./processors/media.processor";
-=======
 import { LocalizationService } from "@terramatch-microservices/common/localization/localization.service";
 import { ITranslateParams } from "@transifex/native";
->>>>>>> 637110d8
 
 // The keys of this array must match the type in the resulting DTO.
 const ENTITY_PROCESSORS = {
