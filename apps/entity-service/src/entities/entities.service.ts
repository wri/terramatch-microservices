import { BadRequestException, Injectable } from "@nestjs/common";
import { ProjectProcessor, SiteProcessor } from "./processors";
import { Model, ModelCtor } from "sequelize-typescript";
import { EntityProcessor } from "./processors/entity-processor";
import { EntityQueryDto } from "./dto/entity-query.dto";
import { PaginatedQueryBuilder } from "@terramatch-microservices/database/util/paginated-query.builder";
import { MediaService } from "@terramatch-microservices/common/media/media.service";
import { Demographic, Media, Seeding, TreeSpecies } from "@terramatch-microservices/database/entities";
import { MediaDto } from "./dto/media.dto";
import { MediaCollection } from "@terramatch-microservices/database/types/media";
import { groupBy } from "lodash";
import { col, fn, Includeable } from "sequelize";
import { EntityDto } from "./dto/entity.dto";
import { AssociationProcessor } from "./processors/association-processor";
import { AssociationDto } from "./dto/association.dto";
<<<<<<< HEAD
import { ENTITY_MODELS, EntityModel, EntityType } from "@terramatch-microservices/database/constants/entities";
import { NurseryProcessor } from "./processors/nursery.processor";
=======
import { ENTITY_MODELS, EntityType } from "@terramatch-microservices/database/constants/entities";
import { UuidModel } from "@terramatch-microservices/database/types/util";
import { SeedingDto } from "./dto/seeding.dto";
import { TreeSpeciesDto } from "./dto/tree-species.dto";
import { DemographicDto } from "./dto/demographic.dto";
>>>>>>> e9b584de

// The keys of this array must match the type in the resulting DTO.
const ENTITY_PROCESSORS = {
  projects: ProjectProcessor,
  sites: SiteProcessor,
  nurseries: NurseryProcessor
};

export type ProcessableEntity = keyof typeof ENTITY_PROCESSORS;
export const PROCESSABLE_ENTITIES = Object.keys(ENTITY_PROCESSORS) as ProcessableEntity[];

const ASSOCIATION_PROCESSORS = {
  demographics: AssociationProcessor.buildSimpleProcessor(
    DemographicDto,
    ({ id: demographicalId }, demographicalType) =>
      Demographic.findAll({
        where: { demographicalType, demographicalId, hidden: false },
        include: [{ association: "entries" }]
      })
  ),
  seedings: AssociationProcessor.buildSimpleProcessor(SeedingDto, ({ id: seedableId }, seedableType) =>
    Seeding.findAll({ where: { seedableType, seedableId, hidden: false } })
  ),
  treeSpecies: AssociationProcessor.buildSimpleProcessor(TreeSpeciesDto, ({ id: speciesableId }, speciesableType) =>
    TreeSpecies.findAll({
      where: { speciesableType, speciesableId, hidden: false },
      raw: true,
      attributes: ["uuid", "name", "taxonId", "collection", [fn("SUM", col("amount")), "amount"]],
      group: ["taxonId", "name", "collection"]
    })
  )
};

export type ProcessableAssociation = keyof typeof ASSOCIATION_PROCESSORS;
export const PROCESSABLE_ASSOCIATIONS = Object.keys(ASSOCIATION_PROCESSORS) as ProcessableAssociation[];

const MAX_PAGE_SIZE = 100 as const;

@Injectable()
export class EntitiesService {
  constructor(private readonly mediaService: MediaService) {}

  createEntityProcessor<T extends Model<T>>(entity: ProcessableEntity) {
    const processorClass = ENTITY_PROCESSORS[entity];
    if (processorClass == null) {
      throw new BadRequestException(`Entity type invalid: ${entity}`);
    }

    return new processorClass(this) as unknown as EntityProcessor<T, EntityDto, EntityDto>;
  }

  createAssociationProcessor<T extends UuidModel<T>, D extends AssociationDto<D>>(
    entityType: EntityType,
    uuid: string,
    association: ProcessableAssociation
  ) {
    const processorClass = ASSOCIATION_PROCESSORS[association];
    if (processorClass == null) {
      throw new BadRequestException(`Association type invalid: ${entityType}`);
    }

    const entityModelClass = ENTITY_MODELS[entityType];
    if (entityModelClass == null) {
      throw new BadRequestException(`Entity type invalid: ${entityType}`);
    }

    return new processorClass(entityType, uuid, entityModelClass) as unknown as AssociationProcessor<T, D>;
  }

  async buildQuery<T extends Model<T>>(modelClass: ModelCtor<T>, query: EntityQueryDto, include?: Includeable[]) {
    const { size: pageSize = MAX_PAGE_SIZE, number: pageNumber = 1 } = query.page ?? {};
    if (pageSize > MAX_PAGE_SIZE || pageSize < 1) {
      throw new BadRequestException("Page size is invalid");
    }
    if (pageNumber < 1) {
      throw new BadRequestException("Page number is invalid");
    }

    const builder = new PaginatedQueryBuilder(modelClass, pageSize, include);
    if (pageNumber > 1) {
      builder.pageNumber(pageNumber);
    }

    return builder;
  }

  fullUrl = (media: Media) => this.mediaService.getUrl(media);
  thumbnailUrl = (media: Media) => this.mediaService.getUrl(media, "thumbnail");

  mediaDto = (media: Media) => new MediaDto(media, this.fullUrl(media), this.thumbnailUrl(media));

  mapMediaCollection(media: Media[], collection: MediaCollection) {
    const grouped = groupBy(media, "collectionName");
    return Object.entries(collection).reduce(
      (dtoMap, [collection, { multiple, dbCollection }]) => ({
        ...dtoMap,
        [collection]: multiple
          ? (grouped[dbCollection] ?? []).map(media => this.mediaDto(media))
          : grouped[dbCollection] == null
          ? null
          : this.mediaDto(grouped[dbCollection][0])
      }),
      {}
    );
  }
}<|MERGE_RESOLUTION|>--- conflicted
+++ resolved
@@ -13,16 +13,12 @@
 import { EntityDto } from "./dto/entity.dto";
 import { AssociationProcessor } from "./processors/association-processor";
 import { AssociationDto } from "./dto/association.dto";
-<<<<<<< HEAD
-import { ENTITY_MODELS, EntityModel, EntityType } from "@terramatch-microservices/database/constants/entities";
 import { NurseryProcessor } from "./processors/nursery.processor";
-=======
 import { ENTITY_MODELS, EntityType } from "@terramatch-microservices/database/constants/entities";
 import { UuidModel } from "@terramatch-microservices/database/types/util";
 import { SeedingDto } from "./dto/seeding.dto";
 import { TreeSpeciesDto } from "./dto/tree-species.dto";
 import { DemographicDto } from "./dto/demographic.dto";
->>>>>>> e9b584de
 
 // The keys of this array must match the type in the resulting DTO.
 const ENTITY_PROCESSORS = {
