import { BadRequestException, Injectable } from "@nestjs/common";
import { ProjectProcessor, SiteProcessor } from "./processors";
import { Model, ModelCtor } from "sequelize-typescript";
import { EntityProcessor } from "./processors/entity-processor";
import { EntityQueryDto } from "./dto/entity-query.dto";
import { PaginatedQueryBuilder } from "@terramatch-microservices/database/util/paginated-query.builder";
import { MediaService } from "@terramatch-microservices/common/media/media.service";
import { Demographic, Media, Seeding, TreeSpecies } from "@terramatch-microservices/database/entities";
import { MediaDto } from "./dto/media.dto";
import { MediaCollection } from "@terramatch-microservices/database/types/media";
import { groupBy } from "lodash";
import { col, fn, Includeable } from "sequelize";
import { EntityDto } from "./dto/entity.dto";
import { AssociationProcessor } from "./processors/association-processor";
import { AssociationDto } from "./dto/association.dto";
import { NurseryProcessor } from "./processors/nursery.processor";
import { ENTITY_MODELS, EntityModel, EntityType } from "@terramatch-microservices/database/constants/entities";
import { ProjectReportProcessor } from "./processors/project-report.processor";
import { UuidModel } from "@terramatch-microservices/database/types/util";
import { SeedingDto } from "./dto/seeding.dto";
import { TreeSpeciesDto } from "./dto/tree-species.dto";
import { DemographicDto } from "./dto/demographic.dto";
<<<<<<< HEAD
import { SiteReportProcessor } from "./processors/site-report.processor";
=======
import { NurseryReportProcessor } from "./processors/nursery-report.processor";

>>>>>>> 6d926632
// The keys of this array must match the type in the resulting DTO.
const ENTITY_PROCESSORS = {
  projects: ProjectProcessor,
  sites: SiteProcessor,
  nurseries: NurseryProcessor,
  projectReports: ProjectReportProcessor,
<<<<<<< HEAD
  siteReports: SiteReportProcessor
=======
  nurseryReports: NurseryReportProcessor
>>>>>>> 6d926632
};

export type ProcessableEntity = keyof typeof ENTITY_PROCESSORS;
export const PROCESSABLE_ENTITIES = Object.keys(ENTITY_PROCESSORS) as ProcessableEntity[];

const ASSOCIATION_PROCESSORS = {
  demographics: AssociationProcessor.buildSimpleProcessor(
    DemographicDto,
    ({ id: demographicalId }, demographicalType) =>
      Demographic.findAll({
        where: { demographicalType, demographicalId, hidden: false },
        include: [{ association: "entries" }]
      })
  ),
  seedings: AssociationProcessor.buildSimpleProcessor(SeedingDto, ({ id: seedableId }, seedableType) =>
    Seeding.findAll({ where: { seedableType, seedableId, hidden: false } })
  ),
  treeSpecies: AssociationProcessor.buildSimpleProcessor(TreeSpeciesDto, ({ id: speciesableId }, speciesableType) =>
    TreeSpecies.findAll({
      where: { speciesableType, speciesableId, hidden: false },
      raw: true,
      attributes: ["uuid", "name", "taxonId", "collection", [fn("SUM", col("amount")), "amount"]],
      group: ["taxonId", "name", "collection"]
    })
  )
};

export type ProcessableAssociation = keyof typeof ASSOCIATION_PROCESSORS;
export const PROCESSABLE_ASSOCIATIONS = Object.keys(ASSOCIATION_PROCESSORS) as ProcessableAssociation[];

const MAX_PAGE_SIZE = 100 as const;

@Injectable()
export class EntitiesService {
  constructor(private readonly mediaService: MediaService) {}

  createEntityProcessor<T extends EntityModel>(entity: ProcessableEntity) {
    const processorClass = ENTITY_PROCESSORS[entity];
    if (processorClass == null) {
      throw new BadRequestException(`Entity type invalid: ${entity}`);
    }

    return new processorClass(this) as unknown as EntityProcessor<T, EntityDto, EntityDto>;
  }

  createAssociationProcessor<T extends UuidModel<T>, D extends AssociationDto<D>>(
    entityType: EntityType,
    uuid: string,
    association: ProcessableAssociation
  ) {
    const processorClass = ASSOCIATION_PROCESSORS[association];
    if (processorClass == null) {
      throw new BadRequestException(`Association type invalid: ${entityType}`);
    }

    const entityModelClass = ENTITY_MODELS[entityType];
    if (entityModelClass == null) {
      throw new BadRequestException(`Entity type invalid: ${entityType}`);
    }

    return new processorClass(entityType, uuid, entityModelClass) as unknown as AssociationProcessor<T, D>;
  }

  async buildQuery<T extends Model<T>>(modelClass: ModelCtor<T>, query: EntityQueryDto, include?: Includeable[]) {
    const { size: pageSize = MAX_PAGE_SIZE, number: pageNumber = 1 } = query.page ?? {};
    if (pageSize > MAX_PAGE_SIZE || pageSize < 1) {
      throw new BadRequestException("Page size is invalid");
    }
    if (pageNumber < 1) {
      throw new BadRequestException("Page number is invalid");
    }

    const builder = new PaginatedQueryBuilder(modelClass, pageSize, include);
    if (pageNumber > 1) {
      builder.pageNumber(pageNumber);
    }

    return builder;
  }

  fullUrl = (media: Media) => this.mediaService.getUrl(media);
  thumbnailUrl = (media: Media) => this.mediaService.getUrl(media, "thumbnail");

  mediaDto = (media: Media) => new MediaDto(media, this.fullUrl(media), this.thumbnailUrl(media));

  mapMediaCollection(media: Media[], collection: MediaCollection) {
    const grouped = groupBy(media, "collectionName");
    return Object.entries(collection).reduce(
      (dtoMap, [collection, { multiple, dbCollection }]) => ({
        ...dtoMap,
        [collection]: multiple
          ? (grouped[dbCollection] ?? []).map(media => this.mediaDto(media))
          : grouped[dbCollection] == null
          ? null
          : this.mediaDto(grouped[dbCollection][0])
      }),
      {}
    );
  }
}<|MERGE_RESOLUTION|>--- conflicted
+++ resolved
@@ -20,23 +20,16 @@
 import { SeedingDto } from "./dto/seeding.dto";
 import { TreeSpeciesDto } from "./dto/tree-species.dto";
 import { DemographicDto } from "./dto/demographic.dto";
-<<<<<<< HEAD
+import { NurseryReportProcessor } from "./processors/nursery-report.processor";
 import { SiteReportProcessor } from "./processors/site-report.processor";
-=======
-import { NurseryReportProcessor } from "./processors/nursery-report.processor";
-
->>>>>>> 6d926632
 // The keys of this array must match the type in the resulting DTO.
 const ENTITY_PROCESSORS = {
   projects: ProjectProcessor,
   sites: SiteProcessor,
   nurseries: NurseryProcessor,
   projectReports: ProjectReportProcessor,
-<<<<<<< HEAD
+  nurseryReports: NurseryReportProcessor,
   siteReports: SiteReportProcessor
-=======
-  nurseryReports: NurseryReportProcessor
->>>>>>> 6d926632
 };
 
 export type ProcessableEntity = keyof typeof ENTITY_PROCESSORS;
