import { BadRequestException, Injectable } from "@nestjs/common";
import { ProjectProcessor, SiteProcessor } from "./processors";
import { Model, ModelCtor } from "sequelize-typescript";
import { EntityProcessor } from "./processors/entity-processor";
import { EntityQueryDto } from "./dto/entity-query.dto";
import { PaginatedQueryBuilder } from "@terramatch-microservices/database/util/paginated-query.builder";
import { MediaService } from "@terramatch-microservices/common/media/media.service";
import { Demographic, Media, Seeding, TreeSpecies } from "@terramatch-microservices/database/entities";
import { MediaDto } from "./dto/media.dto";
import { MediaCollection } from "@terramatch-microservices/database/types/media";
import { groupBy } from "lodash";
import { col, fn, Includeable } from "sequelize";
import { EntityDto } from "./dto/entity.dto";
import { AssociationProcessor } from "./processors/association-processor";
import { AssociationDto } from "./dto/association.dto";
import { ENTITY_MODELS, EntityModel, EntityType } from "@terramatch-microservices/database/constants/entities";
<<<<<<< HEAD
import { ProjectReportProcessor } from "./processors/project-report.processor";
=======
import { UuidModel } from "@terramatch-microservices/database/types/util";
import { SeedingDto } from "./dto/seeding.dto";
import { TreeSpeciesDto } from "./dto/tree-species.dto";
import { DemographicDto } from "./dto/demographic.dto";
>>>>>>> 9c9351fb

// The keys of this array must match the type in the resulting DTO.
const ENTITY_PROCESSORS = {
  projects: ProjectProcessor,
  sites: SiteProcessor,
  projectReports: ProjectReportProcessor
};

export type ProcessableEntity = keyof typeof ENTITY_PROCESSORS;
export const PROCESSABLE_ENTITIES = Object.keys(ENTITY_PROCESSORS) as ProcessableEntity[];

const ASSOCIATION_PROCESSORS = {
  demographics: AssociationProcessor.buildSimpleProcessor(
    DemographicDto,
    ({ id: demographicalId }, demographicalType) =>
      Demographic.findAll({
        where: { demographicalType, demographicalId, hidden: false },
        include: [{ association: "entries" }]
      })
  ),
  seedings: AssociationProcessor.buildSimpleProcessor(SeedingDto, ({ id: seedableId }, seedableType) =>
    Seeding.findAll({ where: { seedableType, seedableId, hidden: false } })
  ),
  treeSpecies: AssociationProcessor.buildSimpleProcessor(TreeSpeciesDto, ({ id: speciesableId }, speciesableType) =>
    TreeSpecies.findAll({
      where: { speciesableType, speciesableId, hidden: false },
      raw: true,
      attributes: ["uuid", "name", "taxonId", "collection", [fn("SUM", col("amount")), "amount"]],
      group: ["taxonId", "name", "collection"]
    })
  )
};

export type ProcessableAssociation = keyof typeof ASSOCIATION_PROCESSORS;
export const PROCESSABLE_ASSOCIATIONS = Object.keys(ASSOCIATION_PROCESSORS) as ProcessableAssociation[];

const MAX_PAGE_SIZE = 100 as const;

@Injectable()
export class EntitiesService {
  constructor(private readonly mediaService: MediaService) {}

  createEntityProcessor<T extends EntityModel>(entity: ProcessableEntity) {
    const processorClass = ENTITY_PROCESSORS[entity];
    if (processorClass == null) {
      throw new BadRequestException(`Entity type invalid: ${entity}`);
    }

    return new processorClass(this) as unknown as EntityProcessor<T, EntityDto, EntityDto>;
  }

  createAssociationProcessor<T extends UuidModel<T>, D extends AssociationDto<D>>(
    entityType: EntityType,
    uuid: string,
    association: ProcessableAssociation
  ) {
    const processorClass = ASSOCIATION_PROCESSORS[association];
    if (processorClass == null) {
      throw new BadRequestException(`Association type invalid: ${entityType}`);
    }

    const entityModelClass = ENTITY_MODELS[entityType];
    if (entityModelClass == null) {
      throw new BadRequestException(`Entity type invalid: ${entityType}`);
    }

    return new processorClass(entityType, uuid, entityModelClass) as unknown as AssociationProcessor<T, D>;
  }

  async buildQuery<T extends Model<T>>(modelClass: ModelCtor<T>, query: EntityQueryDto, include?: Includeable[]) {
    const { size: pageSize = MAX_PAGE_SIZE, number: pageNumber = 1 } = query.page ?? {};
    if (pageSize > MAX_PAGE_SIZE || pageSize < 1) {
      throw new BadRequestException("Page size is invalid");
    }
    if (pageNumber < 1) {
      throw new BadRequestException("Page number is invalid");
    }

    const builder = new PaginatedQueryBuilder(modelClass, pageSize, include);
    if (pageNumber > 1) {
      builder.pageNumber(pageNumber);
    }

    return builder;
  }

  fullUrl = (media: Media) => this.mediaService.getUrl(media);
  thumbnailUrl = (media: Media) => this.mediaService.getUrl(media, "thumbnail");

  mediaDto = (media: Media) => new MediaDto(media, this.fullUrl(media), this.thumbnailUrl(media));

  mapMediaCollection(media: Media[], collection: MediaCollection) {
    const grouped = groupBy(media, "collectionName");
    return Object.entries(collection).reduce(
      (dtoMap, [collection, { multiple, dbCollection }]) => ({
        ...dtoMap,
        [collection]: multiple
          ? (grouped[dbCollection] ?? []).map(media => this.mediaDto(media))
          : grouped[dbCollection] == null
          ? null
          : this.mediaDto(grouped[dbCollection][0])
      }),
      {}
    );
  }
}<|MERGE_RESOLUTION|>--- conflicted
+++ resolved
@@ -14,14 +14,11 @@
 import { AssociationProcessor } from "./processors/association-processor";
 import { AssociationDto } from "./dto/association.dto";
 import { ENTITY_MODELS, EntityModel, EntityType } from "@terramatch-microservices/database/constants/entities";
-<<<<<<< HEAD
 import { ProjectReportProcessor } from "./processors/project-report.processor";
-=======
 import { UuidModel } from "@terramatch-microservices/database/types/util";
 import { SeedingDto } from "./dto/seeding.dto";
 import { TreeSpeciesDto } from "./dto/tree-species.dto";
 import { DemographicDto } from "./dto/demographic.dto";
->>>>>>> 9c9351fb
 
 // The keys of this array must match the type in the resulting DTO.
 const ENTITY_PROCESSORS = {
