--- conflicted
+++ resolved
@@ -8,15 +8,12 @@
 import { ExceptionResponse, JsonApiResponse } from "@terramatch-microservices/common/decorators";
 import { SeedingDto } from "./dto/seeding.dto";
 import { TreeSpeciesDto } from "./dto/tree-species.dto";
-<<<<<<< HEAD
 import { MediaDto } from "./dto/media.dto";
 import { MediaQueryDto } from "./dto/media-query.dto";
-=======
 import { DisturbanceDto } from "./dto/disturbance.dto";
 import { InvasiveDto } from "./dto/invasive.dto";
 import { StrataDto } from "./dto/strata.dto";
 
->>>>>>> 3bef88be
 @Controller("entities/v3/:entity/:uuid")
 @ApiExtraModels(DemographicEntryDto, DemographicCollections)
 export class EntityAssociationsController {
@@ -31,13 +28,10 @@
     { data: DemographicDto, hasMany: true },
     { data: SeedingDto, hasMany: true },
     { data: TreeSpeciesDto, hasMany: true },
-<<<<<<< HEAD
-    { data: MediaDto, hasMany: true }
-=======
+    { data: MediaDto, hasMany: true },
     { data: DisturbanceDto, hasMany: true },
     { data: InvasiveDto, hasMany: true },
     { data: StrataDto, hasMany: true }
->>>>>>> 3bef88be
   ])
   @ExceptionResponse(BadRequestException, { description: "Param types invalid" })
   @ExceptionResponse(NotFoundException, { description: "Base entity not found" })
