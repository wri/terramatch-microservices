--- conflicted
+++ resolved
@@ -1,4 +1,3 @@
-<<<<<<< HEAD
 import {
   Action,
   Media,
@@ -9,13 +8,8 @@
   Role,
   User
 } from "@terramatch-microservices/database/entities";
-import { NurseryLightDto, NurseryFullDto, AdditionalNurseryFullProps, NurseryMedia } from "../dto/nursery.dto";
-import { EntityProcessor, PaginatedResult } from "./entity-processor";
-=======
-import { Media, Nursery, NurseryReport, Project, ProjectUser } from "@terramatch-microservices/database/entities";
 import { AdditionalNurseryFullProps, NurseryFullDto, NurseryLightDto, NurseryMedia } from "../dto/nursery.dto";
 import { EntityProcessor } from "./entity-processor";
->>>>>>> 42cd2996
 import { EntityQueryDto } from "../dto/entity-query.dto";
 import { col, fn, Includeable, Op } from "sequelize";
 import { BadRequestException, NotAcceptableException } from "@nestjs/common";
