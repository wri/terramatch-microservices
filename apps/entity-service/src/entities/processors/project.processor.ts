--- conflicted
+++ resolved
@@ -37,12 +37,7 @@
     return await Project.findOne({
       where: { uuid },
       include: [
-<<<<<<< HEAD
-        { association: "organisation", attributes: ["name"] },
-=======
-        { association: "framework" },
         { association: "organisation", attributes: ["uuid", "name"] },
->>>>>>> 80764f07
         {
           association: "application",
           include: [{ association: "fundingProgramme" }, { association: "formSubmissions" }]
@@ -53,12 +48,7 @@
 
   async findMany(query: EntityQueryDto, userId: number, permissions: string[]) {
     const builder = await this.entitiesService.buildQuery(Project, query, [
-<<<<<<< HEAD
-      { association: "organisation", attributes: ["name"] }
-=======
-      { association: "organisation", attributes: ["uuid", "name"] },
-      { association: "framework" }
->>>>>>> 80764f07
+      { association: "organisation", attributes: ["uuid", "name"] }
     ]);
 
     if (query.sort != null) {
