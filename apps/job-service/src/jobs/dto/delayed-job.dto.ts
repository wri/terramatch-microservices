--- conflicted
+++ resolved
@@ -7,14 +7,11 @@
 
 @JsonApiDto({ type: "delayedJobs" })
 export class DelayedJobDto extends JsonApiAttributes<DelayedJobDto> {
-<<<<<<< HEAD
   constructor(job: DelayedJob) {
     const { status, statusCode, payload, processed_content, total_content } = job;
     super({ status, statusCode, payload, processed_content, total_content });
   }
 
-=======
->>>>>>> 6156e111
   @ApiProperty({
     description:
       "The current status of the job. If the status is not pending, the payload and statusCode will be provided.",
