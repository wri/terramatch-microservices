// eslint-disable-next-line @nx/enforce-module-boundaries
import "../../../instrument-sentry";

import { Logger, ValidationPipe } from "@nestjs/common";
import { NestFactory } from "@nestjs/core";

import { DocumentBuilder, SwaggerModule } from "@nestjs/swagger";
import { TMLogger } from "@terramatch-microservices/common/util/tm-logger";
import { AppModule } from "./app.module";
import { NestExpressApplication } from "@nestjs/platform-express";

async function bootstrap() {
  const app = await NestFactory.create<NestExpressApplication>(AppModule, {
    logger: new TMLogger()
  });
  app.set("query parser", "extended");

  if (process.env.NODE_ENV === "development") {
    // CORS is handled by the Api Gateway in AWS
    app.enableCors();
  }

  const config = new DocumentBuilder()
    .setTitle("TerraMatch Job Service")
    .setDescription("APIs related to delayed jobs")
    .setVersion("1.0")
    .addTag("job-service")
    .build();
  const document = SwaggerModule.createDocument(app, config);
  SwaggerModule.setup("job-service/documentation/api", app, document);

<<<<<<< HEAD
  app.useGlobalPipes(new ValidationPipe({ transform: true, transformOptions: { enableImplicitConversion: true } }));
=======
  app.useGlobalPipes(
    new ValidationPipe({
      transform: true,
      transformOptions: { enableImplicitConversion: true, exposeDefaultValues: true }
    })
  );
  app.useLogger(app.get(TMLogService));
>>>>>>> 70f0b800

  const port = process.env.NODE_ENV === "production" ? 80 : process.env.JOB_SERVICE_PORT ?? 4020;
  await app.listen(port);

  Logger.log(`TerraMatch Job Service is running on: http://localhost:${port}`);
}

bootstrap();<|MERGE_RESOLUTION|>--- conflicted
+++ resolved
@@ -29,17 +29,12 @@
   const document = SwaggerModule.createDocument(app, config);
   SwaggerModule.setup("job-service/documentation/api", app, document);
 
-<<<<<<< HEAD
-  app.useGlobalPipes(new ValidationPipe({ transform: true, transformOptions: { enableImplicitConversion: true } }));
-=======
   app.useGlobalPipes(
     new ValidationPipe({
       transform: true,
       transformOptions: { enableImplicitConversion: true, exposeDefaultValues: true }
     })
   );
-  app.useLogger(app.get(TMLogService));
->>>>>>> 70f0b800
 
   const port = process.env.NODE_ENV === "production" ? 80 : process.env.JOB_SERVICE_PORT ?? 4020;
   await app.listen(port);
