--- conflicted
+++ resolved
@@ -22,11 +22,8 @@
 import { VoronoiService } from "./voronoi/voronoi.service";
 import { PolygonClippingController } from "./polygon-clipping/polygon-clipping.controller";
 import { PolygonClippingService } from "./polygon-clipping/polygon-clipping.service";
-<<<<<<< HEAD
 import { GeometryUploadProcessor } from "./site-polygons/geometry-upload.processor";
-=======
 import { ClippingProcessor } from "./polygon-clipping/polygon-clipping.processor";
->>>>>>> 70a72e2e
 
 @Module({
   imports: [
@@ -46,11 +43,8 @@
       })
     }),
     BullModule.registerQueue({ name: "validation" }),
-<<<<<<< HEAD
-    BullModule.registerQueue({ name: "geometry-upload" })
-=======
+    BullModule.registerQueue({ name: "geometry-upload" }),
     BullModule.registerQueue({ name: "clipping" })
->>>>>>> 70a72e2e
   ],
   controllers: [SitePolygonsController, BoundingBoxController, ValidationController, PolygonClippingController],
   providers: [
