--- conflicted
+++ resolved
@@ -17,12 +17,9 @@
 import { DataApiModule } from "@terramatch-microservices/data-api";
 import { BullModule } from "@nestjs/bullmq";
 import { ConfigModule, ConfigService } from "@nestjs/config";
-<<<<<<< HEAD
+import { VoronoiService } from "./voronoi/voronoi.service";
 import { PolygonClippingController } from "./polygon-clipping/polygon-clipping.controller";
 import { PolygonClippingService } from "./polygon-clipping/polygon-clipping.service";
-=======
-import { VoronoiService } from "./voronoi/voronoi.service";
->>>>>>> 4ce941be
 
 @Module({
   imports: [
@@ -57,11 +54,8 @@
     ValidationService,
     ValidationProcessor,
     DuplicateGeometryValidator,
-<<<<<<< HEAD
+    VoronoiService,
     PolygonClippingService
-=======
-    VoronoiService
->>>>>>> 4ce941be
   ]
 })
 export class AppModule {}