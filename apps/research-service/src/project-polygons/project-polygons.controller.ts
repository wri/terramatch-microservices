import {
  BadRequestException,
  Body,
  Controller,
  Delete,
  Get,
  Logger,
  NotFoundException,
  Param,
  Post,
  Query,
  UnauthorizedException,
  UploadedFile,
  UseInterceptors
} from "@nestjs/common";
import { FileInterceptor } from "@nestjs/platform-express";
import { ApiOperation } from "@nestjs/swagger";
import { ExceptionResponse, JsonApiResponse } from "@terramatch-microservices/common/decorators";
import { JsonApiDeletedResponse } from "@terramatch-microservices/common/decorators/json-api-response.decorator";
import { buildDeletedResponse, buildJsonApi, getDtoType } from "@terramatch-microservices/common/util";
import { ProjectPolygonDto } from "./dto/project-polygon.dto";
import { ProjectPolygonQueryDto } from "./dto/project-polygon-query.dto";
import { CreateProjectPolygonJsonApiRequestDto } from "./dto/create-project-polygon-request.dto";
import { ProjectPolygonUploadRequestDto } from "./dto/project-polygon-upload.dto";
import { ProjectPolygonsService } from "./project-polygons.service";
import { ProjectPolygonCreationService } from "./project-polygon-creation.service";
import { PolicyService } from "@terramatch-microservices/common";
import { ProjectPolygon } from "@terramatch-microservices/database/entities";
import { FormDtoInterceptor } from "@terramatch-microservices/common/interceptors/form-dto.interceptor";
import "multer";

@Controller("research/v3/projectPolygons")
export class ProjectPolygonsController {
  constructor(
    private readonly projectPolygonService: ProjectPolygonsService,
    private readonly projectPolygonCreationService: ProjectPolygonCreationService,
    private readonly policyService: PolicyService
  ) {}

  private readonly logger = new Logger(ProjectPolygonsController.name);

  @Get()
  @ApiOperation({
    operationId: "getProjectPolygon",
    summary: "Get project polygon by project pitch UUID",
    description: `Get the project polygon for a specific project pitch. Only one polygon per project pitch is supported.`
  })
  @JsonApiResponse(ProjectPolygonDto)
  @ExceptionResponse(UnauthorizedException, { description: "Authentication failed." })
  @ExceptionResponse(BadRequestException, { description: "Invalid query parameters." })
  @ExceptionResponse(NotFoundException, { description: "Project polygon or project pitch not found." })
  async findOne(@Query() query: ProjectPolygonQueryDto) {
    await this.policyService.authorize("read", ProjectPolygon);

    if (query.projectPitchUuid == null) {
      throw new BadRequestException("projectPitchUuid query parameter is required");
    }

    const projectPolygon = await this.projectPolygonService.findByProjectPitchUuid(query.projectPitchUuid);

    if (projectPolygon == null) {
      throw new NotFoundException(`Project polygon not found for project pitch: ${query.projectPitchUuid}`);
    }

    const document = buildJsonApi(ProjectPolygonDto);
    const dto = await this.projectPolygonService.buildDto(projectPolygon, query.projectPitchUuid);
    document.addData(projectPolygon.uuid, dto);

    return document;
  }

  @Post()
  @ApiOperation({
    operationId: "createProjectPolygon",
    summary: "Create project polygon from GeoJSON",
    description: `Create a project polygon for a project pitch from GeoJSON.
    
    Each feature must have \`projectPitchUuid\` in properties.
    Only one polygon per project pitch is supported. If a polygon already exists for the project pitch, the request will fail.`
  })
  @JsonApiResponse(ProjectPolygonDto)
  @ExceptionResponse(UnauthorizedException, { description: "Authentication failed." })
  @ExceptionResponse(BadRequestException, {
    description: "Invalid request data, project pitch not found, or polygon already exists for project pitch."
  })
  async create(@Body() createRequest: CreateProjectPolygonJsonApiRequestDto) {
    await this.policyService.authorize("create", ProjectPolygon);

    const userId = this.policyService.userId;
    if (userId == null) {
      throw new UnauthorizedException("User must be authenticated");
    }

    const geometries = createRequest?.data?.attributes?.geometries;

    if (geometries == null || geometries.length === 0) {
      throw new BadRequestException("geometries array is required");
    }

    const batchRequest = { geometries };

    const createdProjectPolygons = await this.projectPolygonCreationService.createProjectPolygons(batchRequest, userId);

    const document = buildJsonApi(ProjectPolygonDto);

    const projectPitchMap = await this.projectPolygonService.loadProjectPitchAssociation(createdProjectPolygons);

    for (const projectPolygon of createdProjectPolygons) {
      const projectPitchUuid = projectPitchMap[projectPolygon.entityId];
      const dto = await this.projectPolygonService.buildDto(projectPolygon, projectPitchUuid);
      document.addData(projectPolygon.uuid, dto);
    }

    this.logger.log(`Created ${createdProjectPolygons.length} project polygon(s) by user ${userId}`);

    return document;
  }

<<<<<<< HEAD
  @Post("upload")
  @ApiOperation({
    operationId: "uploadProjectPolygonFile",
    summary: "Upload geometry file to create project polygon",
    description: `Upload a geometry file (KML, Shapefile, or GeoJSON) to create a project polygon.
    
    Supported formats: KML (.kml), Shapefile (.zip with .shp/.shx/.dbf), GeoJSON (.geojson)
    
    Geometry transformation rules:
    - Single point: Creates a circular polygon using est_area
    - Two or more points: Uses Voronoi transformation, then convex hull to merge
    - Multiple features (mixed geometries): Creates a convex hull encompassing all features
    - Single polygon/line: Uses the geometry as-is
    
    
    If a project polygon already exists for the project pitch, it will be replaced.`
  })
  @UseInterceptors(FileInterceptor("file"), FormDtoInterceptor)
  @JsonApiResponse(ProjectPolygonDto)
  @ExceptionResponse(UnauthorizedException, { description: "Authentication failed." })
  @ExceptionResponse(BadRequestException, {
    description: "Invalid file format, file parsing failed, or no features found in file."
  })
  @ExceptionResponse(NotFoundException, { description: "Project pitch not found." })
  async uploadFile(@UploadedFile() file: Express.Multer.File, @Body() payload: ProjectPolygonUploadRequestDto) {
    await this.policyService.authorize("create", ProjectPolygon);

    const userId = this.policyService.userId;
    if (userId == null) {
      throw new UnauthorizedException("User must be authenticated");
    }

    const projectPitchUuid = payload.data.attributes.projectPitchUuid;

    const createdProjectPolygon = await this.projectPolygonCreationService.uploadProjectPolygonFromFile(
      file,
      projectPitchUuid,
      userId
    );

    const document = buildJsonApi(ProjectPolygonDto);
    const dto = await this.projectPolygonService.buildDto(createdProjectPolygon, projectPitchUuid);
    document.addData(createdProjectPolygon.uuid, dto);
    return document;
=======
  @Delete(":uuid")
  @ApiOperation({
    operationId: "deleteProjectPolygon",
    summary: "Delete a project polygon and its polygon geometry",
    description: `Soft deletes a project polygon and its associated polygon geometry record.`
  })
  @JsonApiDeletedResponse(getDtoType(ProjectPolygonDto), {
    description: "Project polygon and all associated records were deleted"
  })
  @ExceptionResponse(UnauthorizedException, { description: "Authentication failed." })
  @ExceptionResponse(NotFoundException, { description: "Project polygon not found." })
  async delete(@Param("uuid") uuid: string) {
    const projectPolygon = await this.projectPolygonService.findOne(uuid);

    if (projectPolygon === null) {
      throw new NotFoundException(`Project polygon not found for uuid: ${uuid}`);
    }

    await this.policyService.authorize("delete", projectPolygon);

    await this.projectPolygonService.deleteProjectPolygon(projectPolygon);

    this.logger.log(`Deleted project polygon ${uuid}`);

    return buildDeletedResponse(getDtoType(ProjectPolygonDto), uuid);
>>>>>>> a1ae571c
  }
}<|MERGE_RESOLUTION|>--- conflicted
+++ resolved
@@ -116,7 +116,6 @@
     return document;
   }
 
-<<<<<<< HEAD
   @Post("upload")
   @ApiOperation({
     operationId: "uploadProjectPolygonFile",
@@ -161,7 +160,7 @@
     const dto = await this.projectPolygonService.buildDto(createdProjectPolygon, projectPitchUuid);
     document.addData(createdProjectPolygon.uuid, dto);
     return document;
-=======
+  }
   @Delete(":uuid")
   @ApiOperation({
     operationId: "deleteProjectPolygon",
@@ -187,6 +186,5 @@
     this.logger.log(`Deleted project polygon ${uuid}`);
 
     return buildDeletedResponse(getDtoType(ProjectPolygonDto), uuid);
->>>>>>> a1ae571c
   }
 }