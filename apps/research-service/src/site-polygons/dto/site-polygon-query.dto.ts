import { ApiProperty, IntersectionType } from "@nestjs/swagger";
import { IsArray, IsDate, IsOptional, ValidateNested } from "class-validator";
import {
  INDICATOR_SLUGS,
  IndicatorSlug,
  POLYGON_STATUSES,
  PolygonStatus
} from "@terramatch-microservices/database/constants";
import { CursorPage, NumberPage, Page } from "@terramatch-microservices/common/dto/page.dto";
import { Type } from "class-transformer";

export class SitePolygonQueryDto extends IntersectionType(CursorPage, NumberPage) {
  @ApiProperty({
    enum: POLYGON_STATUSES,
    name: "polygonStatus[]",
    isArray: true,
    required: false,
    description: "Filter results by polygon status"
  })
  @IsOptional()
  @IsArray()
  polygonStatus?: PolygonStatus[];

  @ApiProperty({
    name: "projectId[]",
    isArray: true,
    required: false,
    description:
      "Filter results by project UUID(s). Only one of siteId, projectId and includeTestProjects may be used in a single request"
  })
  @IsOptional()
  @IsArray()
  projectId?: string[];

  @ApiProperty({
    name: "siteId[]",
    isArray: true,
    required: false,
    description:
      "Filter results by site UUID(s). Only one of siteId, projectId and includeTestProjects may be used in a single request"
  })
  @IsOptional()
  @IsArray()
  siteId?: string[];

  @ApiProperty({
    enum: INDICATOR_SLUGS,
    name: "missingIndicator[]",
    isArray: true,
    required: false,
    description: "Filter results by polygons that are missing at least one of the indicators listed"
  })
  @IsOptional()
  @IsArray()
  missingIndicator?: IndicatorSlug[];

  @ApiProperty({
    enum: INDICATOR_SLUGS,
    name: "presentIndicator[]",
    isArray: true,
    required: false,
    description: "Filter results by polygons that have all of the indicators listed"
  })
  @IsOptional()
  @IsArray()
  presentIndicator?: IndicatorSlug[];

  @ApiProperty({
    required: false,
    description: "Filter results by polygons that have been modified since the date provided"
  })
  @IsOptional()
  @IsDate()
  lastModifiedDate?: Date;

  @ApiProperty({
    required: false,
    description: "Filter results by polygons that intersect with the boundary of the polygon referenced by this UUID"
  })
  @IsOptional()
  boundaryPolygon?: string;

  @ApiProperty({
    required: false,
    default: false,
    description:
      "Include polygons for test projects in the results. Only one of siteId, projectId and includeTestProjects may be used in a single request"
  })
  includeTestProjects?: boolean;

  @ValidateNested()
  @Type(({ object }) => {
    // Surprisingly, the object here is the whole query DTO.
    const keys = Object.keys(object.page ?? {});
    if (keys.includes("after")) return CursorPage;
    if (keys.includes("number")) return NumberPage;
    return Page;
  })
  @IsOptional()
  page?: CursorPage | NumberPage;

<<<<<<< HEAD
  @ApiProperty({ required: false })
  @IsOptional()
  search?: string;
=======
  @ApiProperty({
    required: false,
    default: false,
    description: "Wheter to include the complete sitePolygon Dto or not"
  })
  lightResource?: boolean;
>>>>>>> e6bc9661
}<|MERGE_RESOLUTION|>--- conflicted
+++ resolved
@@ -99,16 +99,14 @@
   @IsOptional()
   page?: CursorPage | NumberPage;
 
-<<<<<<< HEAD
   @ApiProperty({ required: false })
   @IsOptional()
   search?: string;
-=======
+
   @ApiProperty({
     required: false,
     default: false,
     description: "Wheter to include the complete sitePolygon Dto or not"
   })
   lightResource?: boolean;
->>>>>>> e6bc9661
 }