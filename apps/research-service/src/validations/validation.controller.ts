--- conflicted
+++ resolved
@@ -1,8 +1,4 @@
-<<<<<<< HEAD
-import { Controller, Get, NotFoundException, Param, Post, Body } from "@nestjs/common";
-=======
-import { BadRequestException, Controller, Get, NotFoundException, Param, Query } from "@nestjs/common";
->>>>>>> fef46fb4
+import { BadRequestException, Controller, Get, NotFoundException, Param, Query, Post, Body } from "@nestjs/common";
 import { ApiOperation, ApiTags } from "@nestjs/swagger";
 import { ValidationService } from "./validation.service";
 import { ValidationDto } from "./dto/validation.dto";
@@ -33,16 +29,6 @@
     return buildJsonApi(ValidationDto).addData(polygonUuid, validation);
   }
 
-<<<<<<< HEAD
-  @Post("validate")
-  @ApiOperation({
-    operationId: "validatePolygons",
-    summary: "Validate multiple polygons for various criteria"
-  })
-  @JsonApiResponse(ValidationResponseDto)
-  async validatePolygons(@Body() request: ValidationRequestDto): Promise<ValidationResponseDto> {
-    return await this.validationService.validatePolygons(request);
-=======
   @Get("sites/:siteUuid")
   @ApiOperation({
     operationId: "getSiteValidation",
@@ -84,6 +70,15 @@
         total,
         pageNumber
       });
->>>>>>> fef46fb4
+  }
+
+  @Post("validate")
+  @ApiOperation({
+    operationId: "validatePolygons",
+    summary: "Validate multiple polygons for various criteria"
+  })
+  @JsonApiResponse(ValidationResponseDto)
+  async validatePolygons(@Body() request: ValidationRequestDto): Promise<ValidationResponseDto> {
+    return await this.validationService.validatePolygons(request);
   }
 }