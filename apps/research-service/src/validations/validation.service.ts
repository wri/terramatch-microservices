--- conflicted
+++ resolved
@@ -1,21 +1,18 @@
-<<<<<<< HEAD
-import { Injectable, NotFoundException } from "@nestjs/common";
-import { CriteriaSite, CriteriaSiteHistoric, PolygonGeometry } from "@terramatch-microservices/database/entities";
-=======
 import { BadRequestException, Injectable, NotFoundException } from "@nestjs/common";
-import { CriteriaSite, PolygonGeometry, SitePolygon } from "@terramatch-microservices/database/entities";
->>>>>>> fef46fb4
+import {
+  CriteriaSite,
+  CriteriaSiteHistoric,
+  PolygonGeometry,
+  SitePolygon
+} from "@terramatch-microservices/database/entities";
 import { ValidationDto } from "./dto/validation.dto";
 import { ValidationRequestDto } from "./dto/validation-request.dto";
 import { ValidationResponseDto, ValidationCriteriaDto } from "./dto/validation-response.dto";
 import { populateDto } from "@terramatch-microservices/common/dto/json-api-attributes";
-<<<<<<< HEAD
+import { MAX_PAGE_SIZE } from "@terramatch-microservices/common/util/paginated-query.builder";
+import { groupBy } from "lodash";
 import { SelfIntersectionValidator } from "./validators/self-intersection.validator";
 import { SpikesValidator } from "./validators/spikes.validator";
-=======
-import { MAX_PAGE_SIZE } from "@terramatch-microservices/common/util/paginated-query.builder";
-import { groupBy } from "lodash";
->>>>>>> fef46fb4
 
 @Injectable()
 export class ValidationService {
@@ -53,7 +50,84 @@
     });
   }
 
-<<<<<<< HEAD
+  async getSiteValidations(
+    siteUuid: string,
+    pageSize: number,
+    pageNumber = 1,
+    criteriaId?: number
+  ): Promise<{
+    validations: ValidationDto[];
+    total: number;
+  }> {
+    if (pageSize > MAX_PAGE_SIZE || pageSize < 1) {
+      throw new BadRequestException(`Invalid page size: ${pageSize}`);
+    }
+    if (pageNumber < 1) {
+      throw new BadRequestException(`Invalid page number: ${pageNumber}`);
+    }
+
+    const allSitePolygons = await SitePolygon.findAll({
+      where: {
+        siteUuid,
+        isActive: true
+      },
+      attributes: ["polygonUuid"]
+    });
+
+    const allPolygonUuids = allSitePolygons
+      .map(polygon => polygon.polygonUuid)
+      .filter(uuid => uuid !== null) as string[];
+
+    if (allPolygonUuids.length === 0) {
+      return {
+        validations: [],
+        total: 0
+      };
+    }
+
+    const allCriteriaData = await CriteriaSite.findAll({
+      where: { polygonId: allPolygonUuids },
+      attributes: ["polygonId", "criteriaId", "valid", "createdAt", "extraInfo"],
+      order: [["createdAt", "DESC"]]
+    });
+
+    let polygonsWithValidations: string[];
+    if (criteriaId !== undefined) {
+      const filteredCriteriaData = allCriteriaData.filter(
+        criteria => criteria.criteriaId === criteriaId && criteria.valid === false
+      );
+      polygonsWithValidations = [...new Set(filteredCriteriaData.map(criteria => criteria.polygonId))];
+    } else {
+      const criteriaByPolygon = groupBy(allCriteriaData, "polygonId");
+      polygonsWithValidations = Object.keys(criteriaByPolygon);
+    }
+
+    const total = polygonsWithValidations.length;
+
+    const startIndex = (pageNumber - 1) * pageSize;
+    const endIndex = startIndex + pageSize;
+    const paginatedPolygonIds = polygonsWithValidations.slice(startIndex, endIndex);
+
+    const criteriaByPolygon = groupBy(allCriteriaData, "polygonId");
+
+    const validations = paginatedPolygonIds.map(polygonId =>
+      populateDto<ValidationDto>(new ValidationDto(), {
+        polygonId,
+        criteriaList: (criteriaByPolygon[polygonId] ?? []).map(criteria => ({
+          criteriaId: criteria.criteriaId,
+          valid: criteria.valid,
+          createdAt: criteria.createdAt,
+          extraInfo: criteria.extraInfo
+        }))
+      })
+    );
+
+    return {
+      validations,
+      total
+    };
+  }
+
   async validatePolygons(request: ValidationRequestDto): Promise<ValidationResponseDto> {
     const results: ValidationCriteriaDto[] = [];
 
@@ -123,83 +197,5 @@
       newRecord.extraInfo = extraInfo;
       await newRecord.save();
     }
-=======
-  async getSiteValidations(
-    siteUuid: string,
-    pageSize: number,
-    pageNumber = 1,
-    criteriaId?: number
-  ): Promise<{
-    validations: ValidationDto[];
-    total: number;
-  }> {
-    if (pageSize > MAX_PAGE_SIZE || pageSize < 1) {
-      throw new BadRequestException(`Invalid page size: ${pageSize}`);
-    }
-    if (pageNumber < 1) {
-      throw new BadRequestException(`Invalid page number: ${pageNumber}`);
-    }
-
-    const allSitePolygons = await SitePolygon.findAll({
-      where: {
-        siteUuid,
-        isActive: true
-      },
-      attributes: ["polygonUuid"]
-    });
-
-    const allPolygonUuids = allSitePolygons
-      .map(polygon => polygon.polygonUuid)
-      .filter(uuid => uuid !== null) as string[];
-
-    if (allPolygonUuids.length === 0) {
-      return {
-        validations: [],
-        total: 0
-      };
-    }
-
-    const allCriteriaData = await CriteriaSite.findAll({
-      where: { polygonId: allPolygonUuids },
-      attributes: ["polygonId", "criteriaId", "valid", "createdAt", "extraInfo"],
-      order: [["createdAt", "DESC"]]
-    });
-
-    let polygonsWithValidations: string[];
-    if (criteriaId !== undefined) {
-      const filteredCriteriaData = allCriteriaData.filter(
-        criteria => criteria.criteriaId === criteriaId && criteria.valid === false
-      );
-      polygonsWithValidations = [...new Set(filteredCriteriaData.map(criteria => criteria.polygonId))];
-    } else {
-      const criteriaByPolygon = groupBy(allCriteriaData, "polygonId");
-      polygonsWithValidations = Object.keys(criteriaByPolygon);
-    }
-
-    const total = polygonsWithValidations.length;
-
-    const startIndex = (pageNumber - 1) * pageSize;
-    const endIndex = startIndex + pageSize;
-    const paginatedPolygonIds = polygonsWithValidations.slice(startIndex, endIndex);
-
-    const criteriaByPolygon = groupBy(allCriteriaData, "polygonId");
-
-    const validations = paginatedPolygonIds.map(polygonId =>
-      populateDto<ValidationDto>(new ValidationDto(), {
-        polygonId,
-        criteriaList: (criteriaByPolygon[polygonId] ?? []).map(criteria => ({
-          criteriaId: criteria.criteriaId,
-          valid: criteria.valid,
-          createdAt: criteria.createdAt,
-          extraInfo: criteria.extraInfo
-        }))
-      })
-    );
-
-    return {
-      validations,
-      total
-    };
->>>>>>> fef46fb4
   }
 }