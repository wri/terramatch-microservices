import { BadRequestException, Injectable, NotFoundException } from "@nestjs/common";
import {
  CriteriaSite,
  CriteriaSiteHistoric,
  PolygonGeometry,
  SitePolygon,
  Site
} from "@terramatch-microservices/database/entities";
import { ValidationDto } from "./dto/validation.dto";
import { ValidationCriteriaDto } from "./dto/validation-criteria.dto";
import { populateDto } from "@terramatch-microservices/common/dto/json-api-attributes";
import { MAX_PAGE_SIZE } from "@terramatch-microservices/common/util/paginated-query.builder";
import { groupBy } from "lodash";
import { SelfIntersectionValidator } from "./validators/self-intersection.validator";
import { SpikesValidator } from "./validators/spikes.validator";
import { DataCompletenessValidator } from "./validators/data-completeness.validator";
import { PlantStartDateValidator } from "./validators/plant-start-date.validator";
import { PolygonSizeValidator } from "./validators/polygon-size.validator";
import { EstimatedAreaValidator } from "./validators/estimated-area.validator";
import { OverlappingValidator } from "./validators/overlapping.validator";
import { WithinCountryValidator } from "./validators/within-country.validator";
import { DuplicateGeometryValidator } from "./validators/duplicate-geometry.validator";
import { FeatureBoundsValidator } from "./validators/feature-bounds.validator";
import { GeometryTypeValidator } from "./validators/geometry-type.validator";
import { Validator, isPolygonValidator, isGeometryValidator } from "./validators/validator.interface";
import {
  ValidationType,
  VALIDATION_CRITERIA_IDS,
  CriteriaId,
  EXCLUDED_VALIDATION_CRITERIA,
  CRITERIA_ID_TO_VALIDATION_TYPE
} from "@terramatch-microservices/database/constants";
import { Op } from "sequelize";
import { validateFeatureCollectionStructure } from "./utils/geojson-structure-validator";

const DATA_COMPLETENESS_CRITERIA_ID = VALIDATION_CRITERIA_IDS.DATA_COMPLETENESS;

type ValidationResult = {
  polygonUuid: string;
  criteriaId: CriteriaId;
  valid: boolean;
  extraInfo: object | null;
};

type CriteriaRecord = {
  polygonId: string;
  criteriaId: CriteriaId;
  valid: boolean;
  extraInfo: object | null;
};

export const VALIDATORS: Record<ValidationType, Validator> = {
  SELF_INTERSECTION: new SelfIntersectionValidator(),
  POLYGON_SIZE: new PolygonSizeValidator(),
  SPIKES: new SpikesValidator(),
  ESTIMATED_AREA: new EstimatedAreaValidator(),
  DATA_COMPLETENESS: new DataCompletenessValidator(),
  PLANT_START_DATE: new PlantStartDateValidator(),
  OVERLAPPING: new OverlappingValidator(),
  DUPLICATE_GEOMETRY: new DuplicateGeometryValidator(),
  WITHIN_COUNTRY: new WithinCountryValidator(),
  FEATURE_BOUNDS: new FeatureBoundsValidator(),
  GEOMETRY_TYPE: new GeometryTypeValidator()
};

@Injectable()
export class ValidationService {
  async getPolygonValidation(polygonUuid: string): Promise<ValidationDto> {
    const polygon = await PolygonGeometry.findOne({
      where: { uuid: polygonUuid },
      attributes: ["uuid"]
    });

    if (polygon === null) {
      throw new NotFoundException(`Polygon with UUID ${polygonUuid} not found`);
    }

    const criteriaData = await CriteriaSite.findAll({
      where: { polygonId: polygonUuid },
      attributes: ["criteriaId", "valid", "createdAt", "extraInfo"],
      order: [["createdAt", "DESC"]]
    });

    const criteriaList: ValidationCriteriaDto[] = criteriaData.map(criteria => ({
      criteriaId: criteria.criteriaId,
      validationType: CRITERIA_ID_TO_VALIDATION_TYPE[criteria.criteriaId],
      valid: Boolean(criteria.valid),
      createdAt: criteria.createdAt,
      extraInfo: criteria.extraInfo
    }));

    const dto = new ValidationDto();
    return populateDto(dto, {
      polygonUuid,
      criteriaList
    });
  }

  async getSiteValidations(
    siteUuid: string,
    pageSize: number,
    pageNumber = 1,
    criteriaId?: CriteriaId
  ): Promise<{
    validations: ValidationDto[];
    total: number;
  }> {
    if (pageSize > MAX_PAGE_SIZE || pageSize < 1) {
      throw new BadRequestException(`Invalid page size: ${pageSize}`);
    }
    if (pageNumber < 1) {
      throw new BadRequestException(`Invalid page number: ${pageNumber}`);
    }

    const allSitePolygons = await SitePolygon.findAll({
      where: {
        siteUuid,
        isActive: true
      },
      attributes: ["polygonUuid"]
    });

    const allPolygonUuids = allSitePolygons
      .map(polygon => polygon.polygonUuid)
      .filter(uuid => uuid !== null) as string[];

    if (allPolygonUuids.length === 0) {
      return {
        validations: [],
        total: 0
      };
    }

    const allCriteriaData = await CriteriaSite.findAll({
      where: { polygonId: allPolygonUuids },
      attributes: ["polygonId", "criteriaId", "valid", "createdAt", "extraInfo"],
      order: [["createdAt", "DESC"]]
    });

    let polygonsWithValidations: string[];
    if (criteriaId !== undefined) {
      const filteredCriteriaData = allCriteriaData.filter(
        criteria => criteria.criteriaId === criteriaId && criteria.valid === false
      );
      polygonsWithValidations = [...new Set(filteredCriteriaData.map(criteria => criteria.polygonId))];
    } else {
      const criteriaByPolygon = groupBy(allCriteriaData, "polygonId");
      polygonsWithValidations = Object.keys(criteriaByPolygon);
    }

    const total = polygonsWithValidations.length;

    const startIndex = (pageNumber - 1) * pageSize;
    const endIndex = startIndex + pageSize;
    const paginatedPolygonIds = polygonsWithValidations.slice(startIndex, endIndex);

    const criteriaByPolygon = groupBy(allCriteriaData, "polygonId");

    const validations = paginatedPolygonIds.map(polygonId =>
      populateDto<ValidationDto>(new ValidationDto(), {
        polygonUuid: polygonId,
        criteriaList: (criteriaByPolygon[polygonId] ?? []).map(criteria => ({
          criteriaId: criteria.criteriaId,
          validationType: CRITERIA_ID_TO_VALIDATION_TYPE[criteria.criteriaId],
          valid: Boolean(criteria.valid),
          createdAt: criteria.createdAt,
          extraInfo: criteria.extraInfo
        }))
      })
    );

    return {
      validations,
      total
    };
  }

  private getCriteriaIdForValidationType(validationType: ValidationType): CriteriaId {
    return VALIDATION_CRITERIA_IDS[validationType];
  }

  private async saveValidationResult(
    polygonUuid: string,
    criteriaId: CriteriaId,
    valid: boolean,
    extraInfo: object | null
  ): Promise<void> {
    const existingCriteria = await CriteriaSite.findOne({
      where: {
        polygonId: polygonUuid,
        criteriaId
      }
    });

    if (existingCriteria !== null) {
      const historicRecord = new CriteriaSiteHistoric();
      historicRecord.polygonId = polygonUuid;
      historicRecord.criteriaId = criteriaId;
      historicRecord.valid = existingCriteria.valid;
      historicRecord.extraInfo = existingCriteria.extraInfo;
      await historicRecord.save();
      await existingCriteria.destroy();
    }

    await CriteriaSite.create({
      polygonId: polygonUuid,
      criteriaId: criteriaId,
      valid: valid,
      extraInfo: extraInfo
    } as CriteriaSite);
  }

  async getSitePolygonUuids(siteUuid: string): Promise<string[]> {
    const site = await Site.findOne({
      where: { uuid: siteUuid },
      attributes: ["uuid"]
    });

    if (site === null) {
      throw new NotFoundException(`Site with UUID ${siteUuid} not found`);
    }

    const sitePolygons = await SitePolygon.findAll({
      where: {
        siteUuid,
        polygonUuid: { [Op.ne]: "" },
        isActive: true,
        deletedAt: null
      },
      attributes: ["polygonUuid"]
    });

    return sitePolygons.map(sp => sp.polygonUuid).filter(uuid => uuid != null && uuid !== "") as string[];
  }

  async validatePolygonsBatch(polygonUuids: string[], validationTypes: ValidationType[]): Promise<void> {
    const validationResults: ValidationResult[] = [];

    for (const validationType of validationTypes) {
      const validator = VALIDATORS[validationType];
      if (validator == null) {
        throw new BadRequestException(`Unknown validation type: ${validationType}`);
      }

      const criteriaId = this.getCriteriaIdForValidationType(validationType);

      if (isPolygonValidator(validator) && validator.validatePolygons != null) {
        const batchResults = await validator.validatePolygons(polygonUuids);

        const seenPolygons = new Set<string>();
        for (const result of batchResults) {
          if (seenPolygons.has(result.polygonUuid)) {
            throw new BadRequestException(
              `Duplicate result from ${validationType} validator for polygon ${result.polygonUuid}`
            );
          }
          seenPolygons.add(result.polygonUuid);

          validationResults.push({
            polygonUuid: result.polygonUuid,
            criteriaId,
            valid: result.valid,
            extraInfo: result.extraInfo
          });
        }
      } else {
        if (validator == null || !isPolygonValidator(validator)) {
          throw new BadRequestException(`Validation type ${validationType} does not support polygon UUID validation.`);
        }
        for (const polygonUuid of polygonUuids) {
          const validationResult = await validator.validatePolygon(polygonUuid);
          validationResults.push({
            polygonUuid,
            criteriaId,
            valid: validationResult.valid,
            extraInfo: validationResult.extraInfo
          });
        }
      }
    }

    await this.saveValidationResultsBatch(validationResults);
  }

  async saveValidationResultsBatch(results: ValidationResult[]): Promise<void> {
    if (results.length === 0) {
      return;
    }

    const polygonIds = [...new Set(results.map(r => r.polygonUuid))];
    const criteriaIds = [...new Set(results.map(r => r.criteriaId))];

    const existingCriteria = await CriteriaSite.findAll({
      where: {
        polygonId: polygonIds,
        criteriaId: criteriaIds
      },
      attributes: ["id", "polygonId", "criteriaId", "valid", "extraInfo"]
    });

    const existingMap = new Map<string, CriteriaSite>();
    for (const criteria of existingCriteria) {
      const key = `${criteria.polygonId}_${criteria.criteriaId}`;
      existingMap.set(key, criteria);
    }

    const deduplicatedResults = new Map<string, (typeof results)[0]>();
    for (const result of results) {
      const key = `${result.polygonUuid}_${result.criteriaId}`;
      deduplicatedResults.set(key, result);
    }

    const historicRecords: CriteriaRecord[] = [];
    const recordsToCreate: CriteriaRecord[] = [];
    const recordsToDelete: number[] = [];

    for (const [key, result] of deduplicatedResults.entries()) {
      const existing = existingMap.get(key);

      if (existing != null) {
        historicRecords.push({
          polygonId: existing.polygonId,
          criteriaId: existing.criteriaId,
          valid: existing.valid,
          extraInfo: existing.extraInfo
        });
        recordsToDelete.push(existing.id);
      }

      recordsToCreate.push({
        polygonId: result.polygonUuid,
        criteriaId: result.criteriaId,
        valid: result.valid,
        extraInfo: result.extraInfo
      });
    }

    if (historicRecords.length > 0) {
      await CriteriaSiteHistoric.bulkCreate(historicRecords as never, {
        validate: true
      });
    }

    if (recordsToDelete.length > 0) {
      await CriteriaSite.destroy({
        where: {
          id: recordsToDelete
        }
      });
    }

    if (recordsToCreate.length > 0) {
      await CriteriaSite.bulkCreate(recordsToCreate as never, {
        validate: true
      });

      const affectedPolygonUuids = [...new Set(recordsToCreate.map(r => r.polygonId))];
      await this.updateSitePolygonValidityBatch(affectedPolygonUuids);
    }
  }

  private async updateSitePolygonValidityBatch(polygonUuids: string[]): Promise<void> {
    if (polygonUuids.length === 0) {
      return;
    }

    const sitePolygons = await SitePolygon.findAll({
      where: {
        polygonUuid: { [Op.in]: polygonUuids },
        isActive: true
      },
      attributes: ["id", "polygonUuid", "validationStatus"]
    });

    if (sitePolygons.length === 0) {
      return;
    }

    const allCriteria = await CriteriaSite.findAll({
      where: { polygonId: { [Op.in]: polygonUuids } },
      attributes: ["polygonId", "criteriaId", "valid", "extraInfo"]
    });

    const criteriaByPolygon = new Map<string, CriteriaSite[]>();
    for (const criteria of allCriteria) {
      if (!criteriaByPolygon.has(criteria.polygonId)) {
        criteriaByPolygon.set(criteria.polygonId, []);
      }
      const criteriaList = criteriaByPolygon.get(criteria.polygonId);
      if (criteriaList != null) {
        criteriaList.push(criteria);
      }
    }

    const baseExcludedCriteriaSet = new Set(EXCLUDED_VALIDATION_CRITERIA as number[]);
    const updates: Array<{ id: number; validationStatus: string | null }> = [];

    for (const sitePolygon of sitePolygons) {
      if (sitePolygon.polygonUuid == null) continue;

      const polygonCriteria = criteriaByPolygon.get(sitePolygon.polygonUuid) ?? [];
      const dynamicExcludedCriteria = this.getDynamicExcludedCriteria(polygonCriteria);
      const excludedCriteriaSet = new Set([...baseExcludedCriteriaSet, ...dynamicExcludedCriteria]);

      let newValidationStatus: string | null;

      if (polygonCriteria.length === 0) {
        newValidationStatus = null;
      } else {
        const hasAnyFailing = polygonCriteria.some(c => c.valid === false);

        if (!hasAnyFailing) {
          newValidationStatus = "passed";
        } else {
          const nonExcludedCriteria = polygonCriteria.filter(c => !excludedCriteriaSet.has(c.criteriaId));
          const hasFailingNonExcluded = nonExcludedCriteria.some(c => c.valid === false);

          newValidationStatus = hasFailingNonExcluded ? "failed" : "partial";
        }
      }

      if (sitePolygon.validationStatus !== newValidationStatus) {
        updates.push({
          id: sitePolygon.id,
          validationStatus: newValidationStatus
        });
      }
    }

    if (updates.length > 0) {
      await Promise.all(
        updates.map(update =>
          SitePolygon.update({ validationStatus: update.validationStatus }, { where: { id: update.id } })
        )
      );
    }
  }
<<<<<<< HEAD

  async validateGeometries(
    geometries: Array<{
      type: string;
      features: Array<{ type: string; geometry: unknown; properties?: Record<string, unknown> | null }>;
    }>,
    validationTypes: ValidationType[]
  ): Promise<
    Array<{
      type: "validation";
      id: string;
      attributes: {
        polygonUuid: string;
        criteriaList: Array<{
          criteriaId: CriteriaId;
          validationType: ValidationType;
          valid: boolean;
          createdAt: Date | null;
          extraInfo: object | null;
        }>;
      };
    }>
  > {
    for (let i = 0; i < geometries.length; i++) {
      const validationResult = validateFeatureCollectionStructure(geometries[i]);
      if (!validationResult.valid) {
        throw new BadRequestException(
          `Invalid GeoJSON FeatureCollection at index ${i}: ${validationResult.error ?? "invalid structure"}`
        );
      }
    }

    const allFeatures: Array<{ geometry: unknown; properties?: Record<string, unknown>; featureIndex: number }> = [];
    let featureIndex = 0;

    for (const featureCollection of geometries) {
      // This check is now redundant due to validation above, but kept for safety
      if (featureCollection.features == null || !Array.isArray(featureCollection.features)) {
        continue;
      }

      for (const feature of featureCollection.features) {
        if (feature.geometry != null) {
          allFeatures.push({
            geometry: feature.geometry,
            properties: feature.properties ?? undefined,
            featureIndex
          });
          featureIndex++;
        }
      }
    }

    const validationResults: Array<{
      featureIndex: number;
      featureId?: string;
      criteriaId: CriteriaId;
      validationType: ValidationType;
      valid: boolean;
      extraInfo: object | null;
    }> = [];

    for (const validationType of validationTypes) {
      const validator = VALIDATORS[validationType];
      if (validator == null) {
        continue;
      }

      if (!isGeometryValidator(validator)) {
        continue;
      }

      const criteriaId = this.getCriteriaIdForValidationType(validationType);

      for (const feature of allFeatures) {
        try {
          const result = await validator.validateGeometry(feature.geometry as never, feature.properties);
          validationResults.push({
            featureIndex: feature.featureIndex,
            featureId: feature.properties?.id as string | undefined,
            criteriaId,
            validationType,
            valid: Boolean(result.valid),
            extraInfo: result.extraInfo
          });
        } catch (error) {
          validationResults.push({
            featureIndex: feature.featureIndex,
            featureId: feature.properties?.id as string | undefined,
            criteriaId,
            validationType,
            valid: false,
            extraInfo: {
              error: error instanceof Error ? error.message : "Unknown error occurred"
            }
          });
        }
      }
    }

    const resultsByFeature = new Map<
      number,
      Array<{
        criteriaId: CriteriaId;
        validationType: ValidationType;
        valid: boolean;
        extraInfo: object | null;
      }>
    >();

    for (const result of validationResults) {
      if (!resultsByFeature.has(result.featureIndex)) {
        resultsByFeature.set(result.featureIndex, []);
      }
      const criteriaList = resultsByFeature.get(result.featureIndex);
      if (criteriaList != null) {
        criteriaList.push({
          criteriaId: result.criteriaId,
          validationType: result.validationType,
          valid: Boolean(result.valid),
          extraInfo: result.extraInfo
        });
      }
    }

    const included: Array<{
      type: "validation";
      id: string;
      attributes: {
        polygonUuid: string;
        criteriaList: Array<{
          criteriaId: CriteriaId;
          validationType: ValidationType;
          valid: boolean;
          createdAt: Date | null;
          extraInfo: object | null;
        }>;
      };
    }> = [];

    for (const [index, criteriaList] of resultsByFeature.entries()) {
      const feature = allFeatures[index];
      const polygonUuid = (feature?.properties?.id as string) ?? `feature-${index}`;

      included.push({
        type: "validation",
        id: polygonUuid,
        attributes: {
          polygonUuid,
          criteriaList: criteriaList.map(criteria => ({
            ...criteria,
            createdAt: null
          }))
        }
      });
    }

    return included;
=======
  private getDynamicExcludedCriteria(allCriteria: CriteriaSite[]): CriteriaId[] {
    const dynamicExcludedCriteria: CriteriaId[] = [];

    const dataCriteria = allCriteria.find(c => c.criteriaId === DATA_COMPLETENESS_CRITERIA_ID);

    if (dataCriteria != null && dataCriteria.valid === false && dataCriteria.extraInfo != null) {
      const validationErrors = Array.isArray(dataCriteria.extraInfo) ? dataCriteria.extraInfo : [];
      const numTreesError = validationErrors.find((error: { field?: string }) => error.field === "num_trees");
      const hasOnlyNumTreesError = validationErrors.length === 1 && numTreesError != null;

      if (hasOnlyNumTreesError) {
        dynamicExcludedCriteria.push(DATA_COMPLETENESS_CRITERIA_ID);
      }
    }

    return dynamicExcludedCriteria;
>>>>>>> 53fe3046
  }
}<|MERGE_RESOLUTION|>--- conflicted
+++ resolved
@@ -435,7 +435,6 @@
       );
     }
   }
-<<<<<<< HEAD
 
   async validateGeometries(
     geometries: Array<{
@@ -594,7 +593,8 @@
     }
 
     return included;
-=======
+  }
+
   private getDynamicExcludedCriteria(allCriteria: CriteriaSite[]): CriteriaId[] {
     const dynamicExcludedCriteria: CriteriaId[] = [];
 
@@ -611,6 +611,5 @@
     }
 
     return dynamicExcludedCriteria;
->>>>>>> 53fe3046
   }
 }