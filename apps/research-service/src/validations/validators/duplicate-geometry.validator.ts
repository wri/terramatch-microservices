--- conflicted
+++ resolved
@@ -330,7 +330,6 @@
     }
   }
 
-<<<<<<< HEAD
   async validateGeometry(geometry: Geometry, properties?: Record<string, unknown>): Promise<DuplicateValidationResult> {
     if (geometry.type !== "Polygon" && geometry.type !== "MultiPolygon") {
       return {
@@ -402,7 +401,7 @@
       poly_name: result.polyName ?? "",
       site_name: result.siteName ?? ""
     }));
-=======
+  }
   private async getProjectPointUuids(projectId: number): Promise<string[]> {
     const sitePolygons = await SitePolygon.findAll({
       where: { isActive: true },
@@ -484,6 +483,5 @@
     } catch {
       return { duplicateIndexToUuid: new Map() };
     }
->>>>>>> 9a715aac
   }
 }