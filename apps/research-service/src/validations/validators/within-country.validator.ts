import { PolygonGeometry } from "@terramatch-microservices/database/entities";
<<<<<<< HEAD
import { PolygonValidationResult, ValidationResult, Validator } from "./validator.interface";
import { NotFoundException } from "@nestjs/common";
=======
import { PolygonValidator, ValidationResult, PolygonValidationResult } from "./validator.interface";
import { NotFoundException, InternalServerErrorException } from "@nestjs/common";
>>>>>>> e94d9f2d
import { Transaction } from "sequelize";

interface WithinCountryValidationResult extends ValidationResult {
  extraInfo: {
    inside_percentage: number;
    country_name: string;
  } | null;
}

export class WithinCountryValidator implements PolygonValidator {
  private readonly THRESHOLD_PERCENTAGE = 75;

  async validatePolygon(polygonUuid: string): Promise<WithinCountryValidationResult> {
    const result = await this.getIntersectionData(polygonUuid);

    if (result == null) {
      throw new NotFoundException(`Polygon with UUID ${polygonUuid} not found or has no associated project`);
    }

    const insidePercentage = Math.round((result.intersectionArea / result.polygonArea) * 100 * 100) / 100;
    const valid = insidePercentage >= this.THRESHOLD_PERCENTAGE;

    return {
      valid,
      extraInfo: {
        inside_percentage: insidePercentage,
        country_name: result.country
      }
    };
  }

  async validatePolygons(polygonUuids: string[]): Promise<PolygonValidationResult[]> {
    if (polygonUuids.length === 0) {
      return [];
    }

    const results = await this.getIntersectionDataBatch(polygonUuids);
    const resultMap = new Map(results.filter(r => r != null).map(r => [r.polygonUuid, r]));

    const foundPolygonUuids = new Set(results.map(r => r.polygonUuid));
    const missingPolygonUuids = polygonUuids.filter(uuid => !foundPolygonUuids.has(uuid));

    const projectCountries =
      missingPolygonUuids.length > 0 ? await PolygonGeometry.getProjectCountriesBatch(missingPolygonUuids) : new Map();

    return polygonUuids.map(polygonUuid => {
      const result = resultMap.get(polygonUuid);

      if (result == null) {
        const projectCountry = projectCountries.get(polygonUuid);
        return {
          polygonUuid,
          valid: false,
          extraInfo: {
            inside_percentage: 0,
            country_name: projectCountry ?? "Unknown"
          }
        };
      }

      const insidePercentage = Math.round((result.intersectionArea / result.polygonArea) * 100 * 100) / 100;
      const valid = insidePercentage >= this.THRESHOLD_PERCENTAGE;

      return {
        polygonUuid,
        valid,
        extraInfo: {
          inside_percentage: insidePercentage,
          country_name: result.country
        }
      };
    });
  }

  private async getIntersectionData(polygonUuid: string): Promise<{
    polygonArea: number;
    intersectionArea: number;
    country: string;
  } | null> {
    const transaction = await PolygonGeometry.sql.transaction({
      isolationLevel: Transaction.ISOLATION_LEVELS.READ_COMMITTED
    });

    let shouldCommit = true;

    try {
      const result = await PolygonGeometry.checkWithinCountryIntersection(polygonUuid, transaction);
      return result;
    } catch (error) {
      shouldCommit = false;
      await transaction.rollback();
      throw error;
    } finally {
      if (shouldCommit) {
        await transaction.commit();
      }
    }
  }

  private async getIntersectionDataBatch(polygonUuids: string[]): Promise<
    {
      polygonUuid: string;
      polygonArea: number;
      intersectionArea: number;
      country: string;
    }[]
  > {
    const transaction = await PolygonGeometry.sql.transaction({
      isolationLevel: Transaction.ISOLATION_LEVELS.READ_COMMITTED
    });

    let shouldCommit = true;

    try {
      const results = await PolygonGeometry.checkWithinCountryIntersectionBatch(polygonUuids, transaction);
      return results;
    } catch (error) {
      shouldCommit = false;
      await transaction.rollback();
      throw error;
    } finally {
      if (shouldCommit) {
        await transaction.commit();
      }
    }
  }
}<|MERGE_RESOLUTION|>--- conflicted
+++ resolved
@@ -1,11 +1,6 @@
 import { PolygonGeometry } from "@terramatch-microservices/database/entities";
-<<<<<<< HEAD
-import { PolygonValidationResult, ValidationResult, Validator } from "./validator.interface";
+import { PolygonValidator, ValidationResult, PolygonValidationResult } from "./validator.interface";
 import { NotFoundException } from "@nestjs/common";
-=======
-import { PolygonValidator, ValidationResult, PolygonValidationResult } from "./validator.interface";
-import { NotFoundException, InternalServerErrorException } from "@nestjs/common";
->>>>>>> e94d9f2d
 import { Transaction } from "sequelize";
 
 interface WithinCountryValidationResult extends ValidationResult {
@@ -92,8 +87,7 @@
     let shouldCommit = true;
 
     try {
-      const result = await PolygonGeometry.checkWithinCountryIntersection(polygonUuid, transaction);
-      return result;
+      return await PolygonGeometry.checkWithinCountryIntersection(polygonUuid, transaction);
     } catch (error) {
       shouldCommit = false;
       await transaction.rollback();
@@ -120,8 +114,7 @@
     let shouldCommit = true;
 
     try {
-      const results = await PolygonGeometry.checkWithinCountryIntersectionBatch(polygonUuids, transaction);
-      return results;
+      return await PolygonGeometry.checkWithinCountryIntersectionBatch(polygonUuids, transaction);
     } catch (error) {
       shouldCommit = false;
       await transaction.rollback();
