import { Test, TestingModule } from "@nestjs/testing";
import { AuthService } from "./auth.service";
import { JwtService } from "@nestjs/jwt";
import { createMock, DeepMocked } from "@golevelup/ts-jest";
import bcrypt from "bcryptjs";
import { User } from "@terramatch-microservices/database/entities";
import { UserFactory } from "@terramatch-microservices/database/factories";

describe("AuthService", () => {
  let service: AuthService;
  let jwtService: DeepMocked<JwtService>;

  beforeEach(async () => {
    const module: TestingModule = await Test.createTestingModule({
      providers: [
        AuthService,
        {
          provide: JwtService,
          useValue: (jwtService = createMock<JwtService>())
        }
      ]
    }).compile();

    service = module.get<AuthService>(AuthService);
  });

  afterEach(() => {
    jest.restoreAllMocks();
  });

  it("should return null with invalid email", async () => {
    jest.spyOn(User, "findOne").mockImplementation(() => Promise.resolve(null));
    expect(await service.login("fake@foo.bar", "asdfasdfsadf")).toBeNull();
  });

  it("should return null with an invalid password", async () => {
    const { emailAddress } = await UserFactory.create({
      password: "fakepasswordhash"
    });
    expect(await service.login(emailAddress, "fakepassword")).toBeNull();
  });

  it("should return a token and id with a valid password", async () => {
<<<<<<< HEAD
    const { id, emailAddress } = await UserFactory.create({
=======
    const { uuid, emailAddress } = await UserFactory.create({
>>>>>>> 6735e2e2
      password: "fakepasswordhash"
    });
    jest.spyOn(bcrypt, "compare").mockImplementation(() => Promise.resolve(true));

    const token = "fake jwt token";
    jwtService.signAsync.mockReturnValue(Promise.resolve(token));

    const result = await service.login(emailAddress, "fakepassword");

    expect(jwtService.signAsync).toHaveBeenCalled();
    expect(result.token).toBe(token);
    expect(result.userUuid).toBe(uuid);
  });

  it("should update the last logged in date on the user", async () => {
    const user = await UserFactory.create({ password: "fakepasswordhash" });
    jest.spyOn(bcrypt, "compare").mockImplementation(() => Promise.resolve(true));
    jwtService.signAsync.mockResolvedValue("fake jwt token");

    await service.login(user.emailAddress, "fakepassword");

    const { lastLoggedInAt } = user;
    await user.reload();
    expect(lastLoggedInAt).not.toBe(user.lastLoggedInAt);
  });
});<|MERGE_RESOLUTION|>--- conflicted
+++ resolved
@@ -41,11 +41,7 @@
   });
 
   it("should return a token and id with a valid password", async () => {
-<<<<<<< HEAD
-    const { id, emailAddress } = await UserFactory.create({
-=======
     const { uuid, emailAddress } = await UserFactory.create({
->>>>>>> 6735e2e2
       password: "fakepasswordhash"
     });
     jest.spyOn(bcrypt, "compare").mockImplementation(() => Promise.resolve(true));
