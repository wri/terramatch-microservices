--- conflicted
+++ resolved
@@ -3,10 +3,7 @@
 import { AuthService } from "./auth.service";
 import { createMock, DeepMocked } from "@golevelup/ts-jest";
 import { UnauthorizedException } from "@nestjs/common";
-<<<<<<< HEAD
-=======
 import { faker } from "@faker-js/faker";
->>>>>>> 6735e2e2
 
 describe("LoginController", () => {
   let controller: LoginController;
@@ -35,18 +32,10 @@
 
   it("returns a token if creds are valid", async () => {
     const token = "fake jwt token";
-<<<<<<< HEAD
-    const userId = 123;
-    authService.login.mockResolvedValue({ token, userId });
-
-    const result = await controller.create({ emailAddress: "foo@bar.com", password: "asdfasdfasdf" });
-    expect(result).toMatchObject({ data: { id: `${userId}`, type: "logins", attributes: { token } } });
-=======
     const userUuid = faker.string.uuid();
     authService.login.mockResolvedValue({ token, userUuid });
 
     const result = await controller.create({ emailAddress: "foo@bar.com", password: "asdfasdfasdf" });
     expect(result).toMatchObject({ data: { id: userUuid, type: "logins", attributes: { token } } });
->>>>>>> 6735e2e2
   });
 });