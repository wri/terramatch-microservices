import {
  BadRequestException,
  Body,
  Controller,
  Get,
  NotFoundException,
  Param,
  Patch,
  Request,
  UnauthorizedException
} from "@nestjs/common";
import { User } from "@terramatch-microservices/database/entities";
import { PolicyService } from "@terramatch-microservices/common";
import { ApiOperation, ApiParam } from "@nestjs/swagger";
import { OrganisationDto, UserDto } from "@terramatch-microservices/common/dto";
import { ExceptionResponse, JsonApiResponse } from "@terramatch-microservices/common/decorators";
import { buildJsonApi, DocumentBuilder } from "@terramatch-microservices/common/util";
import { UserUpdateBodyDto } from "./dto/user-update.dto";
import { addUserResource } from "./util";

export const USER_RESPONSE_SHAPE = {
  data: {
    type: UserDto,
    relationships: [
      {
        name: "org",
        type: OrganisationDto,
        meta: {
          userStatus: {
            type: "string",
            enum: ["approved", "requested", "rejected", "na"]
          }
        }
      }
    ]
  },
  included: [OrganisationDto]
};

@Controller("users/v3/users")
export class UsersController {
  constructor(private readonly policyService: PolicyService) {}

  @Get(":uuid")
  @ApiOperation({ operationId: "usersFind", description: "Fetch a user by UUID, or with the 'me' identifier" })
  @ApiParam({ name: "uuid", example: "me", description: 'A valid user UUID or "me"' })
  @JsonApiResponse(USER_RESPONSE_SHAPE)
  @ExceptionResponse(UnauthorizedException, { description: "Authorization failed" })
  @ExceptionResponse(NotFoundException, { description: "User with that UUID not found" })
  async findOne(@Param("uuid") pathId: string, @Request() { authenticatedUserId }) {
    const userWhere = pathId === "me" ? { id: authenticatedUserId } : { uuid: pathId };
    const user = await User.findOne({
      include: ["roles", "organisation", "frameworks"],
      where: userWhere
    });
    if (user == null) throw new NotFoundException();

    await this.policyService.authorize("read", user);

<<<<<<< HEAD
    return (await addUserResource(buildJsonApi(), user)).serialize();
=======
    return (await this.addUserResource(buildJsonApi(UserDto), user)).serialize();
>>>>>>> 9122f549
  }

  @Patch(":uuid")
  @ApiOperation({ operationId: "userUpdate", description: "Update a user by UUID" })
  @ApiParam({ name: "uuid", description: "A valid user uuid" })
  @JsonApiResponse(USER_RESPONSE_SHAPE)
  @ExceptionResponse(UnauthorizedException, { description: "Authorization failed" })
  @ExceptionResponse(NotFoundException, { description: "User with that ID not found" })
  @ExceptionResponse(BadRequestException, { description: "Something is malformed about the request" })
  async update(@Param("uuid") uuid: string, @Body() updatePayload: UserUpdateBodyDto) {
    if (uuid !== updatePayload.data.id) {
      throw new BadRequestException(`Path uuid and payload id do not match`);
    }

    const user = await User.findOne({
      include: ["roles", "organisation", "frameworks"],
      where: { uuid }
    });
    if (user == null) throw new NotFoundException();

    await this.policyService.authorize("update", user);

    // The only thing allowed to update for now is the locale
    const { locale } = updatePayload.data.attributes;
    if (locale != null) {
      user.locale = locale;
      await user.save();
    }

<<<<<<< HEAD
    return (await addUserResource(buildJsonApi(), user)).serialize();
=======
    return (await this.addUserResource(buildJsonApi(UserDto), user)).serialize();
  }

  private async addUserResource(document: DocumentBuilder, user: User) {
    const userResource = document.addData(user.uuid, new UserDto(user, await user.myFrameworks()));

    const org = await user.primaryOrganisation();
    if (org != null) {
      const orgResource = document.addIncluded(org.uuid, new OrganisationDto(org));
      const userStatus = org.OrganisationUser?.status ?? "na";
      userResource.relateTo("org", orgResource, { userStatus });
    }

    return document;
>>>>>>> 9122f549
  }
}<|MERGE_RESOLUTION|>--- conflicted
+++ resolved
@@ -57,11 +57,7 @@
 
     await this.policyService.authorize("read", user);
 
-<<<<<<< HEAD
-    return (await addUserResource(buildJsonApi(), user)).serialize();
-=======
     return (await this.addUserResource(buildJsonApi(UserDto), user)).serialize();
->>>>>>> 9122f549
   }
 
   @Patch(":uuid")
@@ -91,9 +87,6 @@
       await user.save();
     }
 
-<<<<<<< HEAD
-    return (await addUserResource(buildJsonApi(), user)).serialize();
-=======
     return (await this.addUserResource(buildJsonApi(UserDto), user)).serialize();
   }
 
@@ -108,6 +101,5 @@
     }
 
     return document;
->>>>>>> 9122f549
   }
 }