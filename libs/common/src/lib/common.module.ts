--- conflicted
+++ resolved
@@ -8,11 +8,8 @@
 import { TMLogService } from "./util/tm-log.service";
 import { LocalizationService } from "./localization/localization.service";
 import { EmailService } from "./email/email.service";
-<<<<<<< HEAD
+import { MediaService } from "./media/media.service";
 import { TemplateService } from "@terramatch-microservices/common/email/template.service";
-=======
-import { MediaService } from "./media/media.service";
->>>>>>> 9122f549
 
 @Module({
   imports: [
@@ -34,14 +31,9 @@
     TMLogService,
     EmailService,
     LocalizationService,
-<<<<<<< HEAD
+    MediaService,
     TemplateService
   ],
-  exports: [PolicyService, JwtModule, TMLogService, EmailService, LocalizationService, TemplateService]
-=======
-    MediaService
-  ],
-  exports: [PolicyService, JwtModule, TMLogService, EmailService, LocalizationService, MediaService]
->>>>>>> 9122f549
+  exports: [PolicyService, JwtModule, TMLogService, EmailService, LocalizationService, MediaService, TemplateService]
 })
 export class CommonModule {}