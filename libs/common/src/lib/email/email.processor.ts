--- conflicted
+++ resolved
@@ -9,14 +9,11 @@
 import { TerrafundReportReminderEmail } from "./terrafund-report-reminder.email";
 import { TerrafundSiteAndNurseryReminderEmail } from "./terrafund-site-and-nursery-reminder.email";
 import { AdminUserCreationEmail } from "./admin-user-creation.email";
-<<<<<<< HEAD
 import { ProjectManagerEmail } from "./project-manager.email";
 import { ApplicationSubmittedEmail } from "./application-submitted.email";
 import { EmailSender } from "./email-sender";
 import { FormSubmissionFeedbackEmail } from "./form-submission-feedback.email";
-=======
 import { PolygonClippingCompleteEmail } from "./polygon-clipping-complete.email";
->>>>>>> e94d9f2d
 
 export type SpecificEntityData = {
   type: EntityType;
@@ -27,7 +24,6 @@
   projectIds: number[];
 };
 
-<<<<<<< HEAD
 const EMAIL_PROCESSORS: ((new (data: unknown) => EmailSender<unknown>) & { NAME: string })[] = [
   EntityStatusUpdateEmail,
   TerrafundReportReminderEmail,
@@ -35,17 +31,9 @@
   AdminUserCreationEmail,
   ProjectManagerEmail,
   ApplicationSubmittedEmail,
-  FormSubmissionFeedbackEmail
+  FormSubmissionFeedbackEmail,
+  PolygonClippingCompleteEmail
 ];
-=======
-const EMAIL_PROCESSORS = {
-  statusUpdate: EntityStatusUpdateEmail,
-  terrafundReportReminder: TerrafundReportReminderEmail,
-  terrafundSiteAndNurseryReminder: TerrafundSiteAndNurseryReminderEmail,
-  adminUserCreation: AdminUserCreationEmail,
-  polygonClippingComplete: PolygonClippingCompleteEmail
-};
->>>>>>> e94d9f2d
 
 /**
  * Watches for jobs related to sending email
