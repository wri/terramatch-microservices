--- conflicted
+++ resolved
@@ -72,13 +72,6 @@
       multiChoice: false,
       optionListKey: "months"
     },
-<<<<<<< HEAD
-    "org-fin-bgt-cur-year": { property: "finBudgetCurrentYear", label: "Budget current year", inputType: "number" },
-    "org-fin-bgt-1year": { property: "finBudget1Year", label: "Budget -1 year", inputType: "number" },
-    "org-fin-bgt-2year": { property: "finBudget2Year", label: "Budget -2 year", inputType: "number" },
-    "org-fin-bgt-3year": { property: "finBudget3Year", label: "Budget -3 year", inputType: "number" },
-=======
->>>>>>> e94d9f2d
     "org-eng-farmers": {
       property: "engagementFarmers",
       label: "Engagement farmers",
@@ -220,14 +213,6 @@
       label: "Percent smallholder engaged (3yr)",
       inputType: "number-percentage"
     },
-<<<<<<< HEAD
-    "org-rev-this-year": {
-      property: "organisationRevenueThisYear",
-      label: "Organization revenue for this year",
-      inputType: "number"
-    },
-=======
->>>>>>> e94d9f2d
     "org-restoration-types-implemented": {
       property: "restorationTypesImplemented",
       label: "Restoration Intervention Types Implemented",
