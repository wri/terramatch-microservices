--- conflicted
+++ resolved
@@ -1,11 +1,4 @@
 import { Injectable, NotFoundException } from "@nestjs/common";
-<<<<<<< HEAD
-import { I18nItem, I18nTranslation, LocalizationKey } from "@terramatch-microservices/database/entities";
-import { Attributes, Model, Op } from "sequelize";
-import { ConfigService } from "@nestjs/config";
-import { ITranslateParams, normalizeLocale, t, tx } from "@transifex/native";
-import { Dictionary } from "lodash";
-=======
 import {
   Form,
   FormOptionListOption,
@@ -18,11 +11,10 @@
   I18nTranslation,
   LocalizationKey
 } from "@terramatch-microservices/database/entities";
-import { Op } from "sequelize";
+import { Attributes, Model, Op } from "sequelize";
 import { ConfigService } from "@nestjs/config";
-import { ITranslateParams, normalizeLocale, tx, t, createNativeInstance } from "@transifex/native";
+import { createNativeInstance, ITranslateParams, normalizeLocale, t, tx } from "@transifex/native";
 import { Dictionary, groupBy } from "lodash";
->>>>>>> e94d9f2d
 import { ValidLocale } from "@terramatch-microservices/database/constants/locale";
 import { DRAFT, MODIFIED } from "@terramatch-microservices/database/constants/status";
 import { TMLogger } from "../util/tm-logger";
