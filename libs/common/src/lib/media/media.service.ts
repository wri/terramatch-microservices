--- conflicted
+++ resolved
@@ -1,10 +1,4 @@
-<<<<<<< HEAD
-import { Injectable, InternalServerErrorException } from "@nestjs/common";
-import { ConfigService } from "@nestjs/config";
-import { Media, User } from "@terramatch-microservices/database/entities";
-import { CopyObjectCommand, PutObjectCommand, S3Client } from "@aws-sdk/client-s3";
-=======
-import { BadRequestException, Injectable, NotFoundException } from "@nestjs/common";
+import { BadRequestException, Injectable, InternalServerErrorException, NotFoundException } from "@nestjs/common";
 import { ConfigService } from "@nestjs/config";
 import {
   Media,
@@ -13,14 +7,14 @@
   Project,
   ProjectReport,
   Site,
-  SiteReport
+  SiteReport,
+  User
 } from "@terramatch-microservices/database/entities";
-import { PutObjectCommand, S3Client, DeleteObjectCommand } from "@aws-sdk/client-s3";
->>>>>>> e94d9f2d
+import { CopyObjectCommand, DeleteObjectCommand, PutObjectCommand, S3Client } from "@aws-sdk/client-s3";
 import { TMLogger } from "../util/tm-logger";
 import { MediaUpdateBody } from "../dto/media-update.dto";
 import "multer";
-<<<<<<< HEAD
+import { Op } from "sequelize";
 import {
   abbreviatedValidationMimeTypes,
   FILE_VALIDATION,
@@ -32,6 +26,7 @@
   MimeType,
   sizeValidation
 } from "@terramatch-microservices/database/constants/media-owners";
+import { EntityModel, getProjectId } from "@terramatch-microservices/database/constants/entities";
 import { TranslatableException } from "../exceptions/translatable.exception";
 import sharp from "sharp";
 import { laravelType } from "@terramatch-microservices/database/types/util";
@@ -49,11 +44,6 @@
   images: ["image/png", "image/jpeg", "image/heif", "image/heic", "image/svg+xml"],
   videos: ["video/mp4"]
 };
-=======
-import { Op } from "sequelize";
-import { MediaOwnerModel } from "@terramatch-microservices/database/constants/media-owners";
-import { EntityModel, getProjectId } from "@terramatch-microservices/database/constants/entities";
->>>>>>> e94d9f2d
 
 @Injectable()
 export class MediaService {
@@ -75,11 +65,14 @@
     });
   }
 
-<<<<<<< HEAD
   get endpoint() {
     return this.configService.get<string>("AWS_ENDPOINT");
   }
-=======
+
+  get bucket() {
+    return this.configService.get<string>("AWS_BUCKET");
+  }
+
   async getProjectForModel(model: MediaOwnerModel) {
     const projectId = await getProjectId(model as EntityModel);
     const project =
@@ -148,23 +141,9 @@
     return await media.update(updatePayload.data.attributes);
   }
 
-  async uploadFile(buffer: Buffer<ArrayBufferLike>, path: string, mimetype: string) {
-    const command = new PutObjectCommand({
-      Bucket: this.configService.get<string>("AWS_BUCKET"),
-      Key: path,
-      Body: buffer,
-      ContentType: mimetype,
-      ACL: "public-read"
-    });
->>>>>>> e94d9f2d
-
-  get bucket() {
-    return this.configService.get<string>("AWS_BUCKET");
-  }
-
   // Duplicates the base functionality of Spatie's media.getFullUrl() method, skipping some
   // complexity by making some assumptions that hold true for our use of Spatie (like how
-  // we only use the "s3" drive type.
+  // we only use the "s3" drive type).
   public getUrl(media: Media, conversion?: string) {
     const endpoint = this.endpoint;
     if (conversion == null) return `${endpoint}${this.filePath(media)}`;
