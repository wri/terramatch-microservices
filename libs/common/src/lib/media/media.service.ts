--- conflicted
+++ resolved
@@ -1,12 +1,7 @@
 import { Injectable, NotFoundException } from "@nestjs/common";
 import { ConfigService } from "@nestjs/config";
 import { Media } from "@terramatch-microservices/database/entities";
-<<<<<<< HEAD
-
-import { PutObjectCommand, S3Client } from "@aws-sdk/client-s3";
-=======
 import { PutObjectCommand, S3Client, DeleteObjectCommand } from "@aws-sdk/client-s3";
->>>>>>> 3021029b
 import { TMLogger } from "../util/tm-logger";
 import { MediaUpdateBody } from "../dto/media-update.dto";
 import "multer";
@@ -32,26 +27,11 @@
     });
   }
 
-<<<<<<< HEAD
-  async getMedia(uuid: string) {
-    const media = await Media.findOne({
-      where: { uuid }
-    });
-    if (media == null) throw new NotFoundException();
-
-    return media;
-  }
-
   async updateMedia(media: Media, updatePayload: MediaUpdateBody) {
     await media.update(updatePayload.data.attributes);
   }
 
-  async uploadFile(file: Express.Multer.File, bucket: string = this.configService.get<string>("AWS_BUCKET") ?? "") {
-    const { buffer, originalname, mimetype } = file;
-
-=======
   async uploadFile(buffer: Buffer<ArrayBufferLike>, path: string, mimetype: string) {
->>>>>>> 3021029b
     const command = new PutObjectCommand({
       Bucket: this.configService.get<string>("AWS_BUCKET"),
       Key: path,
