--- conflicted
+++ resolved
@@ -10,13 +10,13 @@
     }
 
     if (this.frameworks.length > 0) {
-<<<<<<< HEAD
-      this.builder.can(["read", "delete", "update", "approve", "uploadFiles", "updateAnswers"], Nursery, {
-=======
-      this.builder.can(["read", "delete", "update", "approve", "uploadFiles", "deleteFiles", "updateFiles"], Nursery, {
->>>>>>> e94d9f2d
-        frameworkKey: { $in: this.frameworks }
-      });
+      this.builder.can(
+        ["read", "delete", "create", "update", "approve", "uploadFiles", "deleteFiles", "updateFiles", "updateAnswers"],
+        Nursery,
+        {
+          frameworkKey: { $in: this.frameworks }
+        }
+      );
     }
 
     if (this.permissions.includes("manage-own")) {
@@ -30,14 +30,14 @@
           ...user.projects.map(({ id }) => id)
         ];
         if (projectIds.length > 0) {
-<<<<<<< HEAD
-          this.builder.can(["read", "delete", "update", "uploadFiles"], Nursery, { projectId: { $in: projectIds } });
+          this.builder.can(
+            ["read", "delete", "create", "update", "uploadFiles", "deleteFiles", "updateFiles"],
+            Nursery,
+            {
+              projectId: { $in: projectIds }
+            }
+          );
           this.builder.can("updateAnswers", Nursery, { projectId: { $in: projectIds }, status: STARTED });
-=======
-          this.builder.can(["read", "delete", "update", "uploadFiles", "deleteFiles", "updateFiles"], Nursery, {
-            projectId: { $in: projectIds }
-          });
->>>>>>> e94d9f2d
         }
       }
     }
@@ -47,19 +47,23 @@
       if (user != null) {
         const projectIds = user.projects.filter(({ ProjectUser }) => ProjectUser.isManaging).map(({ id }) => id);
         if (projectIds.length > 0) {
-<<<<<<< HEAD
-          this.builder.can(["read", "delete", "update", "approve", "uploadFiles", "updateAnswers"], Nursery, {
-            projectId: { $in: projectIds }
-          });
-=======
           this.builder.can(
-            ["read", "delete", "update", "approve", "uploadFiles", "deleteFiles", "updateFiles"],
+            [
+              "read",
+              "delete",
+              "create",
+              "update",
+              "approve",
+              "uploadFiles",
+              "deleteFiles",
+              "updateFiles",
+              "updateAnswers"
+            ],
             Nursery,
             {
               projectId: { $in: projectIds }
             }
           );
->>>>>>> e94d9f2d
         }
       }
     }
