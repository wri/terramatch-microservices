import { Injectable, LoggerService, Scope, UnauthorizedException } from "@nestjs/common";
import { RequestContext } from "nestjs-request-context";
import { UserPolicy } from "./user.policy";
<<<<<<< HEAD
import { BuilderType } from "./entity.policy";
=======
>>>>>>> 897fd4b6
import {
  Permission,
  Project,
  ProjectReport,
<<<<<<< HEAD
  Site,
  SitePolygon,
=======
  SitePolygon,
  SiteReport,
>>>>>>> 897fd4b6
  User
} from "@terramatch-microservices/database/entities";
import { AbilityBuilder, createMongoAbility } from "@casl/ability";
import { Model } from "sequelize-typescript";
import { TMLogService } from "../util/tm-log.service";
import { SitePolygonPolicy } from "./site-polygon.policy";
import { ProjectPolicy } from "./project.policy";
import { isArray } from "lodash";
<<<<<<< HEAD
import { ProjectReportPolicy } from "./project-report.policy";
import { UserPermissionsPolicy } from "./user-permissions.policy";
import { SitePolicy } from "./site.policy";
=======
import { BuilderType, UserPermissionsPolicy } from "./user-permissions.policy";
import { ProjectReportPolicy } from "./project-report.policy";
import { SiteReportPolicy } from "./site-report.policy";
>>>>>>> 897fd4b6

type EntityClass = {
  // eslint-disable-next-line @typescript-eslint/no-explicit-any
  new (...args: any[]): Model;
  name?: string;
};

type PolicyClass = {
  new (userId: number, permissions: string[], builder: AbilityBuilder<BuilderType>): UserPermissionsPolicy;
};

const POLICIES: [EntityClass, PolicyClass][] = [
  [Project, ProjectPolicy],
<<<<<<< HEAD
  [Site, SitePolicy],
=======
>>>>>>> 897fd4b6
  [ProjectReport, ProjectReportPolicy],
  [SitePolygon, SitePolygonPolicy],
  [SiteReport, SiteReportPolicy],
  [User, UserPolicy]
];

/**
 * A service for finding the correct policy given an entity subject, building rules for the currently
 * authenticated user and checking the given action and subject against those rules.
 *
 * In the future, this will need some additional methods for acting on an array of subjects, and
 * potentially subjects of different types.
 *
 * @throws UnauthorizedException if there is no authenticated user id, there's no policy defined for
 *   the subject, or if the requested action is not allowed against the subject for this user.
 */
@Injectable({ scope: Scope.REQUEST })
export class PolicyService {
  private readonly log: LoggerService = new TMLogService(PolicyService.name);
  private permissions?: string[];

  get userId() {
    // Added by AuthGuard
    return RequestContext.currentContext.req.authenticatedUserId as number | undefined | null;
  }

  async getPermissions() {
    if (this.permissions != null) return this.permissions;

    if (this.userId == null) throw new UnauthorizedException();
    return (this.permissions = await Permission.getUserPermissionNames(this.userId));
  }

  async authorize(action: string, subject: Model | EntityClass | Model[]) {
    if (this.userId == null) throw new UnauthorizedException();

    const subjects = isArray(subject) ? subject : [subject];
    const [, PolicyClass] =
      POLICIES.find(([entityClass]) => subjects[0] instanceof entityClass || subjects[0] === entityClass) ?? [];
    if (PolicyClass == null) {
      this.log.error(`No policy found for subject type [${subject.constructor.name}]`);
      throw new UnauthorizedException();
    }

    const builder = new AbilityBuilder(createMongoAbility);
    await new PolicyClass(this.userId, await this.getPermissions(), builder).addRules();

    const ability = builder.build();
    const hasUnauthorized = subjects.find(subject => ability.cannot(action, subject)) != null;
    if (hasUnauthorized) throw new UnauthorizedException();
  }
}<|MERGE_RESOLUTION|>--- conflicted
+++ resolved
@@ -1,21 +1,13 @@
 import { Injectable, LoggerService, Scope, UnauthorizedException } from "@nestjs/common";
 import { RequestContext } from "nestjs-request-context";
 import { UserPolicy } from "./user.policy";
-<<<<<<< HEAD
-import { BuilderType } from "./entity.policy";
-=======
->>>>>>> 897fd4b6
 import {
   Permission,
   Project,
   ProjectReport,
-<<<<<<< HEAD
   Site,
   SitePolygon,
-=======
-  SitePolygon,
   SiteReport,
->>>>>>> 897fd4b6
   User
 } from "@terramatch-microservices/database/entities";
 import { AbilityBuilder, createMongoAbility } from "@casl/ability";
@@ -24,15 +16,10 @@
 import { SitePolygonPolicy } from "./site-polygon.policy";
 import { ProjectPolicy } from "./project.policy";
 import { isArray } from "lodash";
-<<<<<<< HEAD
-import { ProjectReportPolicy } from "./project-report.policy";
-import { UserPermissionsPolicy } from "./user-permissions.policy";
 import { SitePolicy } from "./site.policy";
-=======
 import { BuilderType, UserPermissionsPolicy } from "./user-permissions.policy";
 import { ProjectReportPolicy } from "./project-report.policy";
 import { SiteReportPolicy } from "./site-report.policy";
->>>>>>> 897fd4b6
 
 type EntityClass = {
   // eslint-disable-next-line @typescript-eslint/no-explicit-any
@@ -46,10 +33,7 @@
 
 const POLICIES: [EntityClass, PolicyClass][] = [
   [Project, ProjectPolicy],
-<<<<<<< HEAD
   [Site, SitePolicy],
-=======
->>>>>>> 897fd4b6
   [ProjectReport, ProjectReportPolicy],
   [SitePolygon, SitePolygonPolicy],
   [SiteReport, SiteReportPolicy],
