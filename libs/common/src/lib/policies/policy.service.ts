import { Injectable, Scope, UnauthorizedException } from "@nestjs/common";
import { RequestContext } from "nestjs-request-context";
import { UserPolicy } from "./user.policy";
import {
  Demographic,
  Nursery,
  NurseryReport,
  Permission,
  Project,
  ProjectPitch,
  ProjectReport,
  Site,
  SitePolygon,
  SiteReport,
  Task,
  User,
  AuditStatus,
  ImpactStory,
  FinancialIndicator,
  FinancialReport,
  Form,
  FormQuestionOption,
  FundingProgramme,
  Disturbance,
  Organisation
} from "@terramatch-microservices/database/entities";
import { AbilityBuilder, createMongoAbility } from "@casl/ability";
import { Model } from "sequelize-typescript";
import { SitePolygonPolicy } from "./site-polygon.policy";
import { ProjectPolicy } from "./project.policy";
import { isArray } from "lodash";
import { BuilderType, UserPermissionsPolicy } from "./user-permissions.policy";
import { ProjectReportPolicy } from "./project-report.policy";
import { SiteReportPolicy } from "./site-report.policy";
import { SitePolicy } from "./site.policy";
import { NurseryReportPolicy } from "./nursery-report.policy";
import { NurseryPolicy } from "./nursery.policy";
import { TMLogger } from "../util/tm-logger";
import { ProjectPitchPolicy } from "./project-pitch.policy";
import { TaskPolicy } from "./task.policy";
import { DemographicPolicy } from "./demographic.policy";
import { AuditStatusPolicy } from "./audit-status.policy";
import { FinancialIndicatorPolicy } from "./financial-indicator.policy";
import { FinancialReportPolicy } from "./financial-report.policy";
import { FormPolicy } from "./form.policy";
import { FormQuestionOptionPolicy } from "./form-question-option.policy";
import { FundingProgrammePolicy } from "./funding-programme.policy";
import { ImpactStoryPolicy } from "./impact-story.policy";
import { DisturbancePolicy } from "./disturbance.policy";
import { OrganisationPolicy } from "./organisation.policy";

type EntityClass = {
  // eslint-disable-next-line @typescript-eslint/no-explicit-any
  new (...args: any[]): Model;
  name?: string;
};

type PolicyClass = {
  new (userId: number, permissions: string[], builder: AbilityBuilder<BuilderType>): UserPermissionsPolicy;
};

const POLICIES: [EntityClass, PolicyClass][] = [
  [AuditStatus, AuditStatusPolicy],
  [Demographic, DemographicPolicy],
  [Disturbance, DisturbancePolicy],
  [ImpactStory, ImpactStoryPolicy],
  [FinancialIndicator, FinancialIndicatorPolicy],
  [Form, FormPolicy],
  [FormQuestionOption, FormQuestionOptionPolicy],
  [FundingProgramme, FundingProgrammePolicy],
  [Nursery, NurseryPolicy],
  [NurseryReport, NurseryReportPolicy],
  [Organisation, OrganisationPolicy],
  [Project, ProjectPolicy],
  [ProjectPitch, ProjectPitchPolicy],
  [ProjectReport, ProjectReportPolicy],
  [Site, SitePolicy],
  [SitePolygon, SitePolygonPolicy],
  [SiteReport, SiteReportPolicy],
  [Task, TaskPolicy],
<<<<<<< HEAD
  [User, UserPolicy]
=======
  [Demographic, DemographicPolicy],
  [AuditStatus, AuditStatusPolicy],
  [FinancialIndicator, FinancialIndicatorPolicy],
  [FinancialReport, FinancialReportPolicy],
  [Form, FormPolicy],
  [FormQuestionOption, FormQuestionOptionPolicy],
  [FundingProgramme, FundingProgrammePolicy],
  [ImpactStory, ImpactStoryPolicy],
  [Disturbance, DisturbancePolicy]
>>>>>>> 2dfa8e66
];

/**
 * A service for finding the correct policy given an entity subject, building rules for the currently
 * authenticated user and checking the given action and subject against those rules.
 *
 * In the future, this will need some additional methods for acting on an array of subjects, and
 * potentially subjects of different types.
 *
 * @throws UnauthorizedException if there is no authenticated user id, there's no policy defined for
 *   the subject, or if the requested action is not allowed against the subject for this user.
 */
@Injectable({ scope: Scope.REQUEST })
export class PolicyService {
  private readonly log = new TMLogger(PolicyService.name);
  private permissions?: string[];

  get userId() {
    // Added by AuthGuard
    return RequestContext.currentContext.req.authenticatedUserId as number | undefined | null;
  }

  async getPermissions() {
    if (this.permissions != null) return this.permissions;

    if (this.userId == null) throw new UnauthorizedException();
    return (this.permissions = await Permission.getUserPermissionNames(this.userId));
  }

  async authorize(action: string, subject: Model | EntityClass | Model[]) {
    if (this.userId == null) throw new UnauthorizedException();

    const subjects = isArray(subject) ? subject : [subject];
    const [, PolicyClass] =
      POLICIES.find(([entityClass]) => subjects[0] instanceof entityClass || subjects[0] === entityClass) ?? [];
    if (PolicyClass == null) {
      this.log.error(`No policy found for subject type [${subject.constructor.name}]`);
      throw new UnauthorizedException();
    }

    const builder = new AbilityBuilder(createMongoAbility);
    await new PolicyClass(this.userId, await this.getPermissions(), builder).addRules();

    const ability = builder.build();
    const hasUnauthorized = subjects.find(subject => ability.cannot(action, subject)) != null;
    if (hasUnauthorized) throw new UnauthorizedException();
  }

  async hasAccess(action: string, subject: Model | EntityClass | Model[]): Promise<boolean> {
    try {
      await this.authorize(action, subject);
      return true;
    } catch {
      return false;
    }
  }
}<|MERGE_RESOLUTION|>--- conflicted
+++ resolved
@@ -65,6 +65,7 @@
   [Disturbance, DisturbancePolicy],
   [ImpactStory, ImpactStoryPolicy],
   [FinancialIndicator, FinancialIndicatorPolicy],
+  [FinancialReport, FinancialReportPolicy],
   [Form, FormPolicy],
   [FormQuestionOption, FormQuestionOptionPolicy],
   [FundingProgramme, FundingProgrammePolicy],
@@ -78,19 +79,7 @@
   [SitePolygon, SitePolygonPolicy],
   [SiteReport, SiteReportPolicy],
   [Task, TaskPolicy],
-<<<<<<< HEAD
   [User, UserPolicy]
-=======
-  [Demographic, DemographicPolicy],
-  [AuditStatus, AuditStatusPolicy],
-  [FinancialIndicator, FinancialIndicatorPolicy],
-  [FinancialReport, FinancialReportPolicy],
-  [Form, FormPolicy],
-  [FormQuestionOption, FormQuestionOptionPolicy],
-  [FundingProgramme, FundingProgrammePolicy],
-  [ImpactStory, ImpactStoryPolicy],
-  [Disturbance, DisturbancePolicy]
->>>>>>> 2dfa8e66
 ];
 
 /**
