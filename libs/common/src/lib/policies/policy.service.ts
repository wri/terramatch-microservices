import { Injectable, LoggerService, Scope, UnauthorizedException } from "@nestjs/common";
import { RequestContext } from "nestjs-request-context";
import { UserPolicy } from "./user.policy";
import {
  Nursery,
<<<<<<< HEAD
=======
  NurseryReport,
>>>>>>> e9b584de
  Permission,
  Project,
  ProjectReport,
  Site,
  SitePolygon,
  SiteReport,
  User
} from "@terramatch-microservices/database/entities";
import { AbilityBuilder, createMongoAbility } from "@casl/ability";
import { Model } from "sequelize-typescript";
import { TMLogService } from "../util/tm-log.service";
import { SitePolygonPolicy } from "./site-polygon.policy";
import { ProjectPolicy } from "./project.policy";
import { isArray } from "lodash";
import { BuilderType, UserPermissionsPolicy } from "./user-permissions.policy";
import { ProjectReportPolicy } from "./project-report.policy";
import { SiteReportPolicy } from "./site-report.policy";
<<<<<<< HEAD
=======
import { SitePolicy } from "./site.policy";
import { NurseryReportPolicy } from "./nursery-report.policy";
>>>>>>> e9b584de
import { NurseryPolicy } from "./nursery.policy";

type EntityClass = {
  // eslint-disable-next-line @typescript-eslint/no-explicit-any
  new (...args: any[]): Model;
  name?: string;
};

type PolicyClass = {
  new (userId: number, permissions: string[], builder: AbilityBuilder<BuilderType>): UserPermissionsPolicy;
};

const POLICIES: [EntityClass, PolicyClass][] = [
  [Nursery, NurseryPolicy],
  [NurseryReport, NurseryReportPolicy],
  [Project, ProjectPolicy],
  [Site, SitePolicy],
  [ProjectReport, ProjectReportPolicy],
  [Site, SitePolicy],
  [SitePolygon, SitePolygonPolicy],
  [SiteReport, SiteReportPolicy],
  [User, UserPolicy],
  [Nursery, NurseryPolicy]
];

/**
 * A service for finding the correct policy given an entity subject, building rules for the currently
 * authenticated user and checking the given action and subject against those rules.
 *
 * In the future, this will need some additional methods for acting on an array of subjects, and
 * potentially subjects of different types.
 *
 * @throws UnauthorizedException if there is no authenticated user id, there's no policy defined for
 *   the subject, or if the requested action is not allowed against the subject for this user.
 */
@Injectable({ scope: Scope.REQUEST })
export class PolicyService {
  private readonly log: LoggerService = new TMLogService(PolicyService.name);
  private permissions?: string[];

  get userId() {
    // Added by AuthGuard
    return RequestContext.currentContext.req.authenticatedUserId as number | undefined | null;
  }

  async getPermissions() {
    if (this.permissions != null) return this.permissions;

    if (this.userId == null) throw new UnauthorizedException();
    return (this.permissions = await Permission.getUserPermissionNames(this.userId));
  }

  async authorize(action: string, subject: Model | EntityClass | Model[]) {
    if (this.userId == null) throw new UnauthorizedException();

    const subjects = isArray(subject) ? subject : [subject];
    const [, PolicyClass] =
      POLICIES.find(([entityClass]) => subjects[0] instanceof entityClass || subjects[0] === entityClass) ?? [];
    if (PolicyClass == null) {
      this.log.error(`No policy found for subject type [${subject.constructor.name}]`);
      throw new UnauthorizedException();
    }

    const builder = new AbilityBuilder(createMongoAbility);
    await new PolicyClass(this.userId, await this.getPermissions(), builder).addRules();

    const ability = builder.build();
    const hasUnauthorized = subjects.find(subject => ability.cannot(action, subject)) != null;
    if (hasUnauthorized) throw new UnauthorizedException();
  }
}<|MERGE_RESOLUTION|>--- conflicted
+++ resolved
@@ -3,10 +3,7 @@
 import { UserPolicy } from "./user.policy";
 import {
   Nursery,
-<<<<<<< HEAD
-=======
   NurseryReport,
->>>>>>> e9b584de
   Permission,
   Project,
   ProjectReport,
@@ -24,11 +21,8 @@
 import { BuilderType, UserPermissionsPolicy } from "./user-permissions.policy";
 import { ProjectReportPolicy } from "./project-report.policy";
 import { SiteReportPolicy } from "./site-report.policy";
-<<<<<<< HEAD
-=======
 import { SitePolicy } from "./site.policy";
 import { NurseryReportPolicy } from "./nursery-report.policy";
->>>>>>> e9b584de
 import { NurseryPolicy } from "./nursery.policy";
 
 type EntityClass = {
