import { Project, User } from "@terramatch-microservices/database/entities";
import { UserPermissionsPolicy } from "./user-permissions.policy";
import { STARTED } from "@terramatch-microservices/database/constants/status";

export class ProjectPolicy extends UserPermissionsPolicy {
  async addRules() {
    if (this.permissions.includes("projects-read") || this.permissions.includes("view-dashboard")) {
      this.builder.can("read", Project);
    }

    if (this.frameworks.length > 0) {
<<<<<<< HEAD
      this.builder.can(["read", "delete", "update", "approve", "uploadFiles", "updateAnswers"], Project, {
=======
      this.builder.can(["read", "delete", "update", "approve", "uploadFiles", "deleteFiles", "updateFiles"], Project, {
>>>>>>> e94d9f2d
        frameworkKey: { $in: this.frameworks }
      });
    }

    if (this.permissions.includes("manage-own")) {
      const user = await this.getUser();
      if (user != null) {
<<<<<<< HEAD
        this.builder.can(["read", "update", "uploadFiles"], Project, { organisationId: user.organisationId });
        this.builder.can(["delete", "updateAnswers"], Project, {
          organisationId: user.organisationId,
          status: STARTED
        });
        const projectIds = user.projects.map(({ id }) => id);
        if (projectIds.length > 0) {
          this.builder.can(["read", "update", "uploadFiles"], Project, { id: { $in: projectIds } });
          this.builder.can(["delete", "updateAnswers"], Project, { id: { $in: projectIds }, status: STARTED });
=======
        this.builder.can(["read", "update", "uploadFiles", "deleteFiles", "updateFiles"], Project, {
          organisationId: user.organisationId
        });
        this.builder.can("delete", Project, { organisationId: user.organisationId, status: STARTED });
        const projectIds = user.projects.map(({ id }) => id);
        if (projectIds.length > 0) {
          this.builder.can(["read", "update", "uploadFiles", "deleteFiles", "updateFiles"], Project, {
            id: { $in: projectIds }
          });
          this.builder.can("delete", Project, { id: { $in: projectIds }, status: STARTED });
>>>>>>> e94d9f2d
        }
      }
    }

    if (this.permissions.includes("projects-manage")) {
      const user = await this.getUser();
      if (user != null) {
        const projectIds = user.projects.filter(({ ProjectUser }) => ProjectUser.isManaging).map(({ id }) => id);
        if (projectIds.length > 0) {
<<<<<<< HEAD
          this.builder.can(["read", "delete", "update", "approve", "uploadFiles", "updateAnswers"], Project, {
            id: { $in: projectIds }
          });
=======
          this.builder.can(
            ["read", "delete", "update", "approve", "uploadFiles", "deleteFiles", "updateFiles"],
            Project,
            {
              id: { $in: projectIds }
            }
          );
>>>>>>> e94d9f2d
        }
      }
    }
  }

  protected _user?: User | null;
  protected async getUser() {
    if (this._user != null) return this._user;

    return (this._user = await User.findOne({
      where: { id: this.userId },
      attributes: ["organisationId"],
      include: [{ association: "projects", attributes: ["id"] }]
    }));
  }
}<|MERGE_RESOLUTION|>--- conflicted
+++ resolved
@@ -9,40 +9,31 @@
     }
 
     if (this.frameworks.length > 0) {
-<<<<<<< HEAD
-      this.builder.can(["read", "delete", "update", "approve", "uploadFiles", "updateAnswers"], Project, {
-=======
-      this.builder.can(["read", "delete", "update", "approve", "uploadFiles", "deleteFiles", "updateFiles"], Project, {
->>>>>>> e94d9f2d
-        frameworkKey: { $in: this.frameworks }
-      });
+      this.builder.can(
+        ["read", "delete", "update", "approve", "uploadFiles", "deleteFiles", "updateFiles", "updateAnswers"],
+        Project,
+        {
+          frameworkKey: { $in: this.frameworks }
+        }
+      );
     }
 
     if (this.permissions.includes("manage-own")) {
       const user = await this.getUser();
       if (user != null) {
-<<<<<<< HEAD
-        this.builder.can(["read", "update", "uploadFiles"], Project, { organisationId: user.organisationId });
+        this.builder.can(["read", "update", "uploadFiles", "deleteFiles", "updateFiles"], Project, {
+          organisationId: user.organisationId
+        });
         this.builder.can(["delete", "updateAnswers"], Project, {
           organisationId: user.organisationId,
           status: STARTED
         });
         const projectIds = user.projects.map(({ id }) => id);
         if (projectIds.length > 0) {
-          this.builder.can(["read", "update", "uploadFiles"], Project, { id: { $in: projectIds } });
-          this.builder.can(["delete", "updateAnswers"], Project, { id: { $in: projectIds }, status: STARTED });
-=======
-        this.builder.can(["read", "update", "uploadFiles", "deleteFiles", "updateFiles"], Project, {
-          organisationId: user.organisationId
-        });
-        this.builder.can("delete", Project, { organisationId: user.organisationId, status: STARTED });
-        const projectIds = user.projects.map(({ id }) => id);
-        if (projectIds.length > 0) {
           this.builder.can(["read", "update", "uploadFiles", "deleteFiles", "updateFiles"], Project, {
             id: { $in: projectIds }
           });
-          this.builder.can("delete", Project, { id: { $in: projectIds }, status: STARTED });
->>>>>>> e94d9f2d
+          this.builder.can(["delete", "updateAnswers"], Project, { id: { $in: projectIds }, status: STARTED });
         }
       }
     }
@@ -52,19 +43,13 @@
       if (user != null) {
         const projectIds = user.projects.filter(({ ProjectUser }) => ProjectUser.isManaging).map(({ id }) => id);
         if (projectIds.length > 0) {
-<<<<<<< HEAD
-          this.builder.can(["read", "delete", "update", "approve", "uploadFiles", "updateAnswers"], Project, {
-            id: { $in: projectIds }
-          });
-=======
           this.builder.can(
-            ["read", "delete", "update", "approve", "uploadFiles", "deleteFiles", "updateFiles"],
+            ["read", "delete", "update", "approve", "uploadFiles", "deleteFiles", "updateFiles", "updateAnswers"],
             Project,
             {
               id: { $in: projectIds }
             }
           );
->>>>>>> e94d9f2d
         }
       }
     }
