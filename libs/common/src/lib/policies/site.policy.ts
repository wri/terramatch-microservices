--- conflicted
+++ resolved
@@ -10,13 +10,13 @@
     }
 
     if (this.frameworks.length > 0) {
-<<<<<<< HEAD
-      this.builder.can(["read", "delete", "create", "update", "approve", "uploadFiles", "updateAnswers"], Site, {
-=======
-      this.builder.can(["read", "delete", "update", "approve", "uploadFiles", "deleteFiles", "updateFiles"], Site, {
->>>>>>> e94d9f2d
-        frameworkKey: { $in: this.frameworks }
-      });
+      this.builder.can(
+        ["read", "delete", "create", "update", "approve", "uploadFiles", "deleteFiles", "updateFiles", "updateAnswers"],
+        Site,
+        {
+          frameworkKey: { $in: this.frameworks }
+        }
+      );
     }
 
     if (this.permissions.includes("media-manage")) {
@@ -35,16 +35,10 @@
         ];
 
         if (projectIds.length > 0) {
-<<<<<<< HEAD
-          this.builder.can(["read", "delete", "create", "update", "uploadFiles"], Site, {
+          this.builder.can(["read", "delete", "create", "update", "uploadFiles", "deleteFiles", "updateFiles"], Site, {
             projectId: { $in: projectIds }
           });
           this.builder.can("updateAnswers", Site, { projectId: { $in: projectIds }, status: STARTED });
-=======
-          this.builder.can(["read", "delete", "update", "uploadFiles", "deleteFiles", "updateFiles"], Site, {
-            projectId: { $in: projectIds }
-          });
->>>>>>> e94d9f2d
         }
       }
     }
@@ -54,13 +48,23 @@
       if (user != null) {
         const projectIds = user.projects.filter(({ ProjectUser }) => ProjectUser.isManaging).map(({ id }) => id);
         if (projectIds.length > 0) {
-<<<<<<< HEAD
-          this.builder.can(["read", "delete", "create", "update", "approve", "uploadFiles", "updateAnswers"], Site, {
-=======
-          this.builder.can(["read", "delete", "update", "approve", "uploadFiles", "deleteFiles", "updateFiles"], Site, {
->>>>>>> e94d9f2d
-            projectId: { $in: projectIds }
-          });
+          this.builder.can(
+            [
+              "read",
+              "delete",
+              "create",
+              "update",
+              "approve",
+              "uploadFiles",
+              "deleteFiles",
+              "updateFiles",
+              "updateAnswers"
+            ],
+            Site,
+            {
+              projectId: { $in: projectIds }
+            }
+          );
         }
       }
     }
