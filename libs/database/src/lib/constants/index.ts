--- conflicted
+++ resolved
@@ -3,8 +3,5 @@
 export * from "./landscapes";
 export * from "./organisations";
 export * from "./framework-tf";
-<<<<<<< HEAD
 export * from "./dashboard";
-=======
-export * from "./planting-status";
->>>>>>> 59404a99
+export * from "./planting-status";