export * from "./polygon-indicators";
export * from "./polygon-status";
export * from "./landscapes";
export * from "./organisations";
<<<<<<< HEAD
export * from "./framework";
=======
export * from "./framework-tf";
export * from "./dashboard";
export * from "./planting-status";
>>>>>>> 9c11e809
<|MERGE_RESOLUTION|>--- conflicted
+++ resolved
@@ -2,10 +2,6 @@
 export * from "./polygon-status";
 export * from "./landscapes";
 export * from "./organisations";
-<<<<<<< HEAD
 export * from "./framework";
-=======
-export * from "./framework-tf";
 export * from "./dashboard";
-export * from "./planting-status";
->>>>>>> 9c11e809
+export * from "./planting-status";