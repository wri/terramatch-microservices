--- conflicted
+++ resolved
@@ -142,8 +142,8 @@
   fundingProgrammes: FundingProgramme,
   impactStories: ImpactStory,
   financialIndicators: FinancialIndicator,
-<<<<<<< HEAD
-  projectPitches: ProjectPitch
+  projectPitches: ProjectPitch,
+  disturbanceReports: DisturbanceReport
 } as const;
 
 export const MEDIA_OWNER_MODEL_LARAVEL_TYPES: Record<string, EntityMediaOwnerClass<MediaOwnerModel>> = {
@@ -161,10 +161,6 @@
   [ImpactStory.LARAVEL_TYPE]: ImpactStory,
   [FinancialIndicator.LARAVEL_TYPE]: FinancialIndicator,
   [ProjectPitch.LARAVEL_TYPE]: ProjectPitch
-} as const;
-=======
-  projectPitches: ProjectPitch,
-  disturbanceReports: DisturbanceReport
 } as const;
 
 export const abbreviatedValidationMimeTypes = (validation: ValidationKey) => {
@@ -186,5 +182,4 @@
   const configuration = mediaConfiguration(mediaOwner, collection);
   const abbreviatedTypes = configuration == null ? undefined : abbreviatedValidationMimeTypes(configuration.validation);
   return abbreviatedTypes?.map(type => MIME_TYPES[type]).filter(isNotNull);
-};
->>>>>>> 45ed434e
+};