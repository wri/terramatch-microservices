import { AllowNull, AutoIncrement, Column, HasMany, Model, PrimaryKey, Table, Unique } from "sequelize-typescript";
import { BIGINT, BOOLEAN, STRING, TEXT, UUID } from "sequelize";
import { DemographicEntry } from "./demographic-entry.entity";
import { Literal } from "sequelize/types/utils";
import { ProjectReport } from "./project-report.entity";
import { SiteReport } from "./site-report.entity";
import { Dictionary } from "lodash";
import {
  JOBS_PROJECT_COLLECTIONS,
  RESTORATION_PARTNERS_PROJECT_COLLECTIONS,
<<<<<<< HEAD
=======
  VOLUNTEERS_PROJECT_COLLECTIONS,
>>>>>>> 897fd4b6
  WORKDAYS_PROJECT_COLLECTIONS,
  WORKDAYS_SITE_COLLECTIONS
} from "../constants/demographic-collections";
import { Subquery } from "../util/subquery.builder";
<<<<<<< HEAD
=======
import { DemographicType } from "../types/demographic";
>>>>>>> 897fd4b6

@Table({
  tableName: "demographics",
  underscored: true,
  paranoid: true,
  indexes: [
    // @Index doesn't work with underscored column names
    { name: "demographics_morph_index", fields: ["demographical_id", "demographical_type"] }
  ]
})
export class Demographic extends Model<Demographic> {
  static readonly DEMOGRAPHIC_COUNT_CUTOFF = "2024-07-05";

  static readonly WORKDAYS_TYPE = "workdays";
  static readonly RESTORATION_PARTNERS_TYPE = "restoration-partners";
  static readonly JOBS_TYPE = "jobs";
<<<<<<< HEAD
  static readonly COLLECTION_MAPPING: Dictionary<Dictionary<Dictionary<string>>> = {
    [ProjectReport.LARAVEL_TYPE]: {
      [Demographic.WORKDAYS_TYPE]: WORKDAYS_PROJECT_COLLECTIONS,
      [Demographic.RESTORATION_PARTNERS_TYPE]: RESTORATION_PARTNERS_PROJECT_COLLECTIONS,
      [Demographic.JOBS_TYPE]: JOBS_PROJECT_COLLECTIONS
    },
    [SiteReport.LARAVEL_TYPE]: {
      [Demographic.WORKDAYS_TYPE]: WORKDAYS_SITE_COLLECTIONS
    }
  };

  static idsSubquery(demographicalIds: Literal, demographicalType: string, type: string) {
=======
  static readonly VOLUNTEERS_TYPE = "volunteers";
  static readonly VALID_TYPES = [
    Demographic.WORKDAYS_TYPE,
    Demographic.RESTORATION_PARTNERS_TYPE,
    Demographic.JOBS_TYPE,
    Demographic.VOLUNTEERS_TYPE
  ] as const;

  static readonly COLLECTION_MAPPING: Dictionary<Dictionary<Dictionary<string>>> = {
    [ProjectReport.LARAVEL_TYPE]: {
      [Demographic.WORKDAYS_TYPE]: WORKDAYS_PROJECT_COLLECTIONS,
      [Demographic.RESTORATION_PARTNERS_TYPE]: RESTORATION_PARTNERS_PROJECT_COLLECTIONS,
      [Demographic.JOBS_TYPE]: JOBS_PROJECT_COLLECTIONS,
      [Demographic.VOLUNTEERS_TYPE]: VOLUNTEERS_PROJECT_COLLECTIONS
    },
    [SiteReport.LARAVEL_TYPE]: {
      [Demographic.WORKDAYS_TYPE]: WORKDAYS_SITE_COLLECTIONS
    }
  };

  static idsSubquery(demographicalIds: Literal, demographicalType: string, type: DemographicType) {
>>>>>>> 897fd4b6
    return Subquery.select(Demographic, "id")
      .eq("demographicalType", demographicalType)
      .in("demographicalId", demographicalIds)
      .eq("hidden", false)
      .eq("type", type).literal;
  }

  @PrimaryKey
  @AutoIncrement
  @Column(BIGINT.UNSIGNED)
  override id: number;

  @Unique
  @Column(UUID)
  uuid: string;

  @Column(STRING)
  type: string;

  @AllowNull
  @Column(STRING)
  collection: string | null;

  get collectionTitle(): string {
    return (
      (this.collection && Demographic.COLLECTION_MAPPING[this.demographicalType]?.[this.type]?.[this.collection]) ??
      "Unknown"
    );
  }

  @Column(STRING)
  demographicalType: string;

  @Column(BIGINT.UNSIGNED)
  demographicalId: number;

  @AllowNull
  @Column(TEXT)
  description: string;

  @Column({ type: BOOLEAN, defaultValue: false })
  hidden: boolean;

  @HasMany(() => DemographicEntry, { constraints: false })
  entries: DemographicEntry[] | null;
}<|MERGE_RESOLUTION|>--- conflicted
+++ resolved
@@ -8,18 +8,12 @@
 import {
   JOBS_PROJECT_COLLECTIONS,
   RESTORATION_PARTNERS_PROJECT_COLLECTIONS,
-<<<<<<< HEAD
-=======
   VOLUNTEERS_PROJECT_COLLECTIONS,
->>>>>>> 897fd4b6
   WORKDAYS_PROJECT_COLLECTIONS,
   WORKDAYS_SITE_COLLECTIONS
 } from "../constants/demographic-collections";
 import { Subquery } from "../util/subquery.builder";
-<<<<<<< HEAD
-=======
 import { DemographicType } from "../types/demographic";
->>>>>>> 897fd4b6
 
 @Table({
   tableName: "demographics",
@@ -36,20 +30,6 @@
   static readonly WORKDAYS_TYPE = "workdays";
   static readonly RESTORATION_PARTNERS_TYPE = "restoration-partners";
   static readonly JOBS_TYPE = "jobs";
-<<<<<<< HEAD
-  static readonly COLLECTION_MAPPING: Dictionary<Dictionary<Dictionary<string>>> = {
-    [ProjectReport.LARAVEL_TYPE]: {
-      [Demographic.WORKDAYS_TYPE]: WORKDAYS_PROJECT_COLLECTIONS,
-      [Demographic.RESTORATION_PARTNERS_TYPE]: RESTORATION_PARTNERS_PROJECT_COLLECTIONS,
-      [Demographic.JOBS_TYPE]: JOBS_PROJECT_COLLECTIONS
-    },
-    [SiteReport.LARAVEL_TYPE]: {
-      [Demographic.WORKDAYS_TYPE]: WORKDAYS_SITE_COLLECTIONS
-    }
-  };
-
-  static idsSubquery(demographicalIds: Literal, demographicalType: string, type: string) {
-=======
   static readonly VOLUNTEERS_TYPE = "volunteers";
   static readonly VALID_TYPES = [
     Demographic.WORKDAYS_TYPE,
@@ -71,7 +51,6 @@
   };
 
   static idsSubquery(demographicalIds: Literal, demographicalType: string, type: DemographicType) {
->>>>>>> 897fd4b6
     return Subquery.select(Demographic, "id")
       .eq("demographicalType", demographicalType)
       .in("demographicalId", demographicalIds)
