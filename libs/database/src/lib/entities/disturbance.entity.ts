--- conflicted
+++ resolved
@@ -1,11 +1,7 @@
 import { AllowNull, AutoIncrement, Column, Index, Model, PrimaryKey, Table } from "sequelize-typescript";
-<<<<<<< HEAD
-import { BIGINT, INTEGER, STRING, TEXT, TINYINT, UUID, UUIDV4 } from "sequelize";
+import { BIGINT, INTEGER, STRING, TEXT, TINYINT, UUID, UUIDV4, DATE, DECIMAL } from "sequelize";
 import { Subquery } from "../util/subquery.builder";
 import { Literal } from "sequelize/types/utils";
-=======
-import { BIGINT, INTEGER, STRING, TEXT, TINYINT, UUID, UUIDV4, DATE, DECIMAL } from "sequelize";
->>>>>>> 02776089
 
 @Table({ tableName: "v2_disturbances", underscored: true, paranoid: true })
 export class Disturbance extends Model<Disturbance> {
