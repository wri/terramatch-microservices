--- conflicted
+++ resolved
@@ -16,8 +16,6 @@
     financialIndicator.createdAt = new Date();
     financialIndicator.updatedAt = new Date();
   });
-<<<<<<< HEAD
-=======
 
   describe("Static properties", () => {
     it("should have correct LARAVEL_TYPE", () => {
@@ -234,5 +232,4 @@
       expect(financialIndicator).toHaveProperty("updatedAt");
     });
   });
->>>>>>> bc61752b
 });