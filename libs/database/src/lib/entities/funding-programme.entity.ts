<<<<<<< HEAD
import { AutoIncrement, Column, Model, PrimaryKey, Table, Unique } from "sequelize-typescript";
import { BIGINT, STRING, UUID, UUIDV4 } from "sequelize";
=======
import { AllowNull, AutoIncrement, BelongsTo, Column, Model, PrimaryKey, Table, Unique } from "sequelize-typescript";
import { BIGINT, INTEGER, STRING, TEXT, UUID } from "sequelize";
import { FrameworkKey } from "../constants/framework";
import { Framework } from "./framework.entity";
import { JsonColumn } from "../decorators/json-column.decorator";
>>>>>>> 0329152c

@Table({ tableName: "funding_programmes", underscored: true, paranoid: true })
export class FundingProgramme extends Model<FundingProgramme> {
  @PrimaryKey
  @AutoIncrement
  @Column(BIGINT.UNSIGNED)
  override id: number;

  @Unique
  @Column({ type: UUID, defaultValue: UUIDV4 })
  uuid: string;

  @Column(STRING)
  name: string;

  @AllowNull
  @Column(INTEGER)
  nameId: number | null;

  // TODO after TM-1861 is merged
  // @BelongsTo(() => I18nItem, { foreignKey: "name_id", constraints: false })
  // nameI18nItem: I18nItem | null;

  @AllowNull
  @Column(STRING)
  frameworkKey: FrameworkKey | null;

  @BelongsTo(() => Framework, { foreignKey: "frameworkKey", targetKey: "slug", constraints: false })
  framework: Framework | null;

  @Column({ type: STRING(30), defaultValue: "active" })
  status: string;

  @Column(TEXT)
  description: string;

  @AllowNull
  @Column(INTEGER)
  descriptionId: number | null;

  // TODO after TM-1861 is merged
  // @BelongsTo(() => I18nItem, { foreignKey: "description_id", constraints: false })
  // descriptionI18nItem: I18nItem | null;

  @AllowNull
  @Column(TEXT)
  location: string | null;

  @AllowNull
  @Column(TEXT)
  readMoreUrl: string | null;

  @AllowNull
  @JsonColumn()
  organisationTypes: string[] | null;

  @AllowNull
  @Column(INTEGER)
  locationId: number | null;

  // TODO after TM-1861 is merged
  // @BelongsTo(() => I18nItem, { foreignKey: "location_id", constraints: false })
  // locationI18nItem: I18nItem | null;
}<|MERGE_RESOLUTION|>--- conflicted
+++ resolved
@@ -1,13 +1,9 @@
-<<<<<<< HEAD
-import { AutoIncrement, Column, Model, PrimaryKey, Table, Unique } from "sequelize-typescript";
-import { BIGINT, STRING, UUID, UUIDV4 } from "sequelize";
-=======
 import { AllowNull, AutoIncrement, BelongsTo, Column, Model, PrimaryKey, Table, Unique } from "sequelize-typescript";
-import { BIGINT, INTEGER, STRING, TEXT, UUID } from "sequelize";
+import { BIGINT, INTEGER, STRING, TEXT, UUID, UUIDV4 } from "sequelize";
 import { FrameworkKey } from "../constants/framework";
 import { Framework } from "./framework.entity";
 import { JsonColumn } from "../decorators/json-column.decorator";
->>>>>>> 0329152c
+import { I18nItem } from "./i18n-item.entity";
 
 @Table({ tableName: "funding_programmes", underscored: true, paranoid: true })
 export class FundingProgramme extends Model<FundingProgramme> {
@@ -27,9 +23,8 @@
   @Column(INTEGER)
   nameId: number | null;
 
-  // TODO after TM-1861 is merged
-  // @BelongsTo(() => I18nItem, { foreignKey: "name_id", constraints: false })
-  // nameI18nItem: I18nItem | null;
+  @BelongsTo(() => I18nItem, { foreignKey: "name_id", constraints: false })
+  nameI18nItem: I18nItem | null;
 
   @AllowNull
   @Column(STRING)
@@ -48,9 +43,8 @@
   @Column(INTEGER)
   descriptionId: number | null;
 
-  // TODO after TM-1861 is merged
-  // @BelongsTo(() => I18nItem, { foreignKey: "description_id", constraints: false })
-  // descriptionI18nItem: I18nItem | null;
+  @BelongsTo(() => I18nItem, { foreignKey: "description_id", constraints: false })
+  descriptionI18nItem: I18nItem | null;
 
   @AllowNull
   @Column(TEXT)
@@ -68,7 +62,6 @@
   @Column(INTEGER)
   locationId: number | null;
 
-  // TODO after TM-1861 is merged
-  // @BelongsTo(() => I18nItem, { foreignKey: "location_id", constraints: false })
-  // locationI18nItem: I18nItem | null;
+  @BelongsTo(() => I18nItem, { foreignKey: "location_id", constraints: false })
+  locationI18nItem: I18nItem | null;
 }