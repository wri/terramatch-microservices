--- conflicted
+++ resolved
@@ -1,8 +1,4 @@
-<<<<<<< HEAD
-import { BelongsTo, AutoIncrement, Column, Index, Model, PrimaryKey, Table } from "sequelize-typescript";
-=======
 import { BelongsTo, AutoIncrement, Column, Index, Model, PrimaryKey, Table, DataType } from "sequelize-typescript";
->>>>>>> f07401af
 import { BIGINT, DATE, STRING, TEXT, UUID, UUIDV4 } from "sequelize";
 import { Organisation } from "./organisation.entity";
 import { JsonColumn } from "../decorators/json-column.decorator";
@@ -24,13 +20,9 @@
   @Column({ type: UUID, defaultValue: UUIDV4 })
   uuid: string;
 
-<<<<<<< HEAD
-  @Column(STRING)
-=======
   @Column({
     type: DataType.STRING(71)
   })
->>>>>>> f07401af
   title: string;
 
   @Column(STRING)
