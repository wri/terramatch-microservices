--- conflicted
+++ resolved
@@ -74,8 +74,5 @@
 export * from "./funding-type.entity";
 export * from "./disturbance-report.entity";
 export * from "./disturbance-report-entry.entity";
-<<<<<<< HEAD
 export * from "./audit.entity";
-=======
-export * from "./failed-job.entity";
->>>>>>> 47b3b107
+export * from "./failed-job.entity";