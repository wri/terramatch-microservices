import {
  AllowNull,
  AutoIncrement,
  Column,
  DefaultScope,
  ForeignKey,
  Model,
  PrimaryKey,
  Scopes,
  Table,
  Unique
} from "sequelize-typescript";
import { BIGINT, BOOLEAN, DOUBLE, ENUM, INTEGER, STRING, UUID } from "sequelize";
import { JsonColumn } from "../decorators/json-column.decorator";
import { User } from "./user.entity";
import { Project } from "./project.entity";
import { chainScope } from "../util/chain-scope";
<<<<<<< HEAD
import { Nursery } from "./nursery.entity";
=======
import { Site } from "./site.entity";
>>>>>>> 05fbd239

@DefaultScope(() => ({ order: ["orderColumn"] }))
@Scopes(() => ({
  collection: (collectionName: string) => ({ where: { collectionName } }),
  project: (id: number) => ({
    where: {
      modelType: Project.LARAVEL_TYPE,
      modelId: id
    }
  }),
<<<<<<< HEAD
  nursery: (id: number) => ({
    where: {
      modelType: Nursery.LARAVEL_TYPE,
=======
  site: (id: number) => ({
    where: {
      modelType: Site.LARAVEL_TYPE,
>>>>>>> 05fbd239
      modelId: id
    }
  })
}))
@Table({
  tableName: "media",
  underscored: true,
  // @Index doesn't work with underscored column names
  indexes: [
    { name: "media_model_type_model_id_index", fields: ["model_type", "model_id"] },
    { name: "media_order_column_index", fields: ["order_column"] }
  ]
})
export class Media extends Model<Media> {
  static collection(collectionName: string) {
    return chainScope(this, "collection", collectionName) as typeof Media;
  }

  static project(id: number) {
    return chainScope(this, "project", id) as typeof Media;
  }

<<<<<<< HEAD
  static nursery(id: number) {
    return chainScope(this, "nursery", id) as typeof Media;
=======
  static site(id: number) {
    return chainScope(this, "site", id) as typeof Media;
>>>>>>> 05fbd239
  }

  @PrimaryKey
  @AutoIncrement
  @Column(BIGINT.UNSIGNED)
  override id: number;

  @Unique
  @Column(UUID)
  uuid: string;

  @Column(STRING)
  modelType: string;

  @Column(BIGINT.UNSIGNED)
  modelId: number;

  @Column(STRING)
  collectionName: string;

  @Column(STRING)
  name: string;

  @Column(STRING)
  fileName: string;

  @AllowNull
  @Column(STRING)
  mimeType: string | null;

  @Column(BIGINT.UNSIGNED)
  size: number;

  @AllowNull
  @Column(DOUBLE(11, 8))
  lat: number | null;

  @AllowNull
  @Column(DOUBLE(11, 8))
  lng: number | null;

  @Column({ type: BOOLEAN, defaultValue: true })
  isPublic: boolean;

  @Column({ type: BOOLEAN, defaultValue: false })
  isCover: boolean;

  @AllowNull
  @Column(ENUM("media", "document"))
  fileType: "media" | "document" | null;

  @JsonColumn()
  customProperties: object;

  @JsonColumn()
  generatedConversions: Record<string, boolean>;

  @AllowNull
  @Column(INTEGER.UNSIGNED)
  orderColumn: number | null;

  @AllowNull
  @Column(STRING(100))
  photographer: string | null;

  @AllowNull
  @Column(STRING(500))
  description: string | null;

  @AllowNull
  @ForeignKey(() => User)
  @Column(BIGINT.UNSIGNED)
  createdBy: number | null;

  /**
   * @deprecated this field is 's3' for all rows in the DB and may be safely ignored
   */
  @Column(STRING)
  disk: string;

  /**
   * @deprecated this field is 's3' for all rows in the DB and may be safely ignored
   */
  @AllowNull
  @Column(STRING)
  conversionsDisk: string | null;

  /**
   * @deprecated this field is unused in our database. All rows contain "[]"
   */
  @JsonColumn()
  manipulations: string[];

  /**
   * @deprecated this field is unused in our database. All rows contain "[]"
   */
  @JsonColumn()
  responsiveImages: string[];

  /**
   * @deprecated this field is empty for all rows in the DB and may be safely ignored
   */
  @AllowNull
  @Column(STRING)
  tag: string | null;
}<|MERGE_RESOLUTION|>--- conflicted
+++ resolved
@@ -15,11 +15,8 @@
 import { User } from "./user.entity";
 import { Project } from "./project.entity";
 import { chainScope } from "../util/chain-scope";
-<<<<<<< HEAD
+import { Site } from "./site.entity";
 import { Nursery } from "./nursery.entity";
-=======
-import { Site } from "./site.entity";
->>>>>>> 05fbd239
 
 @DefaultScope(() => ({ order: ["orderColumn"] }))
 @Scopes(() => ({
@@ -30,15 +27,15 @@
       modelId: id
     }
   }),
-<<<<<<< HEAD
+  site: (id: number) => ({
+    where: {
+      modelType: Site.LARAVEL_TYPE,
+      modelId: id
+    }
+  }),
   nursery: (id: number) => ({
     where: {
       modelType: Nursery.LARAVEL_TYPE,
-=======
-  site: (id: number) => ({
-    where: {
-      modelType: Site.LARAVEL_TYPE,
->>>>>>> 05fbd239
       modelId: id
     }
   })
@@ -61,13 +58,12 @@
     return chainScope(this, "project", id) as typeof Media;
   }
 
-<<<<<<< HEAD
+  static site(id: number) {
+    return chainScope(this, "site", id) as typeof Media;
+  }
+
   static nursery(id: number) {
     return chainScope(this, "nursery", id) as typeof Media;
-=======
-  static site(id: number) {
-    return chainScope(this, "site", id) as typeof Media;
->>>>>>> 05fbd239
   }
 
   @PrimaryKey
