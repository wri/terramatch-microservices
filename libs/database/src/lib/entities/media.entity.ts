--- conflicted
+++ resolved
@@ -69,13 +69,12 @@
     return chainScope(this, "site", id) as typeof Media;
   }
 
-<<<<<<< HEAD
+  static nursery(id: number) {
+    return chainScope(this, "nursery", id) as typeof Media;
+  }
+
   static projectReport(id: number) {
     return chainScope(this, "projectReport", id) as typeof Media;
-=======
-  static nursery(id: number) {
-    return chainScope(this, "nursery", id) as typeof Media;
->>>>>>> 634dd0ff
   }
 
   @PrimaryKey
