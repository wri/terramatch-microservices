--- conflicted
+++ resolved
@@ -11,11 +11,7 @@
   Scopes,
   Table
 } from "sequelize-typescript";
-<<<<<<< HEAD
 import { BIGINT, BOOLEAN, DATE, INTEGER, Op, STRING, TEXT, UUID } from "sequelize";
-=======
-import { BIGINT, DATE, INTEGER, Op, STRING, TEXT, TINYINT, UUID, UUIDV4 } from "sequelize";
->>>>>>> d43bf2a6
 import { Nursery } from "./nursery.entity";
 import { TreeSpecies } from "./tree-species.entity";
 import { COMPLETE_REPORT_STATUSES, ReportStatus, ReportStatusStates, UpdateRequestStatus } from "../constants/status";
