--- conflicted
+++ resolved
@@ -278,19 +278,11 @@
     }[];
   }
 
-<<<<<<< HEAD
   static async calculateArea(geometry: { type: string; coordinates: number[][][] | number[][][][] }): Promise<number> {
-=======
-  static async getProjectCountriesBatch(
-    polygonUuids: string[],
-    transaction?: Transaction
-  ): Promise<Map<string, string>> {
->>>>>>> 7a390ed7
-    if (this.sequelize == null) {
-      throw new InternalServerErrorException("PolygonGeometry model is missing sequelize connection");
-    }
-
-<<<<<<< HEAD
+    if (this.sequelize == null) {
+      throw new InternalServerErrorException("PolygonGeometry model is missing sequelize connection");
+    }
+
     try {
       const geojson = JSON.stringify(geometry);
 
@@ -360,31 +352,6 @@
     } catch {
       throw new InternalServerErrorException("Batch area calculation failed");
     }
-=======
-    if (polygonUuids.length === 0) {
-      return new Map();
-    }
-
-    const results = (await this.sequelize.query(
-      `
-        SELECT 
-          pg.uuid as polygonUuid,
-          p.country
-        FROM polygon_geometry pg
-        JOIN site_polygon sp ON sp.poly_id = pg.uuid AND sp.is_active = 1
-        JOIN v2_sites s ON s.uuid = sp.site_id
-        JOIN v2_projects p ON p.id = s.project_id
-        WHERE pg.uuid IN (:polygonUuids)
-      `,
-      {
-        replacements: { polygonUuids },
-        type: QueryTypes.SELECT,
-        transaction
-      }
-    )) as { polygonUuid: string; country: string }[];
-
-    return new Map(results.map(r => [r.polygonUuid, r.country]));
->>>>>>> 7a390ed7
   }
 
   @PrimaryKey
